--- conflicted
+++ resolved
@@ -12,11 +12,8 @@
 PwRelaxWorkChain = WorkflowFactory("quantumespresso.pw.relax")
 PwBandsWorkChain = WorkflowFactory("quantumespresso.pw.bands")
 PdosWorkChain = WorkflowFactory("quantumespresso.pdos")
-<<<<<<< HEAD
 XspectraCoreWorkChain = WorkflowFactory("quantumespresso.xspectra.core")
-=======
 XpsWorkChain = WorkflowFactory("quantumespresso.xps")
->>>>>>> b3723b1e
 
 Bool = DataFactory("core.bool")
 Float = DataFactory("core.float")
@@ -56,17 +53,14 @@
                            exclude=('clean_workdir', 'structure'),
                            namespace_options={'required': False, 'populate_defaults': False,
                                               'help': 'Inputs for the `PdosWorkChain`.'})
-<<<<<<< HEAD
         spec.expose_inputs(XspectraCoreWorkChain, namespace='xspectra',
                            exclude=('clean_workdir', 'structure'),
                            namespace_options={'required': False, 'populate_defaults': False,
                                               'help': 'Inputs for the `XspectraCoreWorkChain`.'})
-=======
         spec.expose_inputs(XpsWorkChain, namespace='xps',
                            exclude=('clean_workdir', 'structure', 'relax'),
                            namespace_options={'required': False, 'populate_defaults': False,
                                               'help': 'Inputs for the `XpsWorkChain`.'})
->>>>>>> b3723b1e
         spec.input(
             'kpoints_distance_override', valid_type=Float, required=False,
             help='Override for the kpoints distance value of all `PwBaseWorkChains` except for the `nscf` calculations.'
@@ -93,15 +87,13 @@
                 cls.run_pdos,
                 cls.inspect_pdos
             ),
-<<<<<<< HEAD
             if_(cls.should_run_xspectra)(
                 cls.run_xspectra,
                 cls.inspect_xspectra
-=======
+            ),
             if_(cls.should_run_xps)(
                 cls.run_xps,
                 cls.inspect_xps
->>>>>>> b3723b1e
             ),
             cls.results
         )
@@ -111,13 +103,10 @@
                        message='The PwBandsWorkChain sub process failed')
         spec.exit_code(404, 'ERROR_SUB_PROCESS_FAILED_PDOS',
                        message='The PdosWorkChain sub process failed')
-<<<<<<< HEAD
-        spec.exit_code(405, 'ERROR_SUB_PROCESS_FAILED_XSPECTRA',
-                       message='The XspectraCoreWorkChain sub process failed')
-=======
         spec.exit_code(405, 'ERROR_SUB_PROCESS_FAILED_XPS',
                        message='The XpsWorkChain sub process failed')
->>>>>>> b3723b1e
+        spec.exit_code(406, 'ERROR_SUB_PROCESS_FAILED_XSPECTRA',
+                       message='The XspectraCoreWorkChain sub process failed')
         spec.output('structure', valid_type=StructureData, required=False)
         spec.output('band_parameters', valid_type=Dict, required=False)
         spec.output('band_structure', valid_type=BandsData, required=False)
@@ -206,8 +195,7 @@
             pdos.pop("structure", None)
             pdos.pop("clean_workdir", None)
             builder.pdos = pdos
-
-<<<<<<< HEAD
+        # xas
         if xspectra_code is not None:
             # xspectra_overrides = overrides.get("xspectra", {})
             from aiida import orm
@@ -240,7 +228,6 @@
             xspectra["xs_plot"]["xspectra"] = xspectra["xs_prod"]["xspectra"]
             xspectra.pop("clean_workdir", None)
             builder.xspectra = xspectra
-=======
         # xps
         pseudo_set = Group
         xps_overrides = overrides.get("xps", {})
@@ -303,7 +290,6 @@
         xps.pop("clean_workdir", None)
         builder.xps = xps
 
->>>>>>> b3723b1e
         builder.clean_workdir = overrides.get("clean_workdir", Bool(False))
         if "kpoints_distance_override" in overrides:
             builder.kpoints_distance_override = overrides["kpoints_distance_override"]
@@ -485,7 +471,6 @@
             )
             return self.exit_codes.ERROR_SUB_PROCESS_FAILED_PDOS
 
-<<<<<<< HEAD
     def should_run_xspectra(self):
         """Check if the projected density of states should be calculated."""
         self.report(f"should_run_xspectra {'xspectra' in self.inputs}")
@@ -534,7 +519,7 @@
                 f"XspectraCoreWorkChain failed with exit status {workchain.exit_status}"
             )
             return self.exit_codes.ERROR_SUB_PROCESS_FAILED_XSPECTRA
-=======
+
     def should_run_xps(self):
         """Check if the band structure should be calculated."""
         return "xps" in self.inputs
@@ -581,7 +566,6 @@
         # scf = workchain.get_outgoing(WorkChainNode, link_label_filter="scf").one().node
         # self.ctx.scf_parent_folder = scf.outputs.remote_folder
         # self.ctx.current_structure = workchain.outputs.primitive_structure
->>>>>>> b3723b1e
 
     def results(self):
         """Add the results to the outputs."""
@@ -611,7 +595,6 @@
                     "projections", self.ctx.workchain_pdos.outputs.projwfc.projections
                 )
 
-<<<<<<< HEAD
         if "workchain_xspectra" in self.ctx:
             self.out(
                 "nscf_parameters",
@@ -631,7 +614,8 @@
                 self.out(
                     "projections",
                     self.ctx.workchain_xspectra.outputs.projwfc.projections,
-=======
+                )
+
         if "workchain_xps" in self.ctx:
             self.out("chemical_shifts", self.ctx.workchain_xps.outputs.chemical_shifts)
             self.out(
@@ -647,7 +631,6 @@
                 )
                 self.out(
                     "xps_spectra_be", self.ctx.workchain_xps.outputs.final_spectra_be
->>>>>>> b3723b1e
                 )
 
     def on_terminated(self):
