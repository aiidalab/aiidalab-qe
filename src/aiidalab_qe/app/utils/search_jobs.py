--- conflicted
+++ resolved
@@ -165,27 +165,6 @@
             value="",  # Default value corresponding to "Any"
             description="Job state:",
         )
-<<<<<<< HEAD
-=======
-        self.label_search_field = ipw.Text(
-            value="",
-            placeholder="Enter a keyword",
-            description="",
-            disabled=False,
-            style={"description_width": "initial"},
-        )
-        self.label_search_description = ipw.HTML(
-            "<p><b>Search label:</b> Enter a keyword to search in both the <i>Label</i> and <i>Description</i> fields. Matches will include any calculations where the keyword is found in either field.</p>"
-        )
-        self.toggle_description_checkbox = ipw.Checkbox(
-            value=False,  # Show the Description column by default
-            description="Show description",
-            indent=False,
-        )
-        self.toggle_description_checkbox.observe(
-            self.update_table_visibility, names="value"
-        )
->>>>>>> 07593e3f
         self.toggle_time_format = ipw.ToggleButtons(
             options=["Absolute", "Relative"],
             value="Absolute",  # Default to Absolute time
@@ -270,20 +249,7 @@
 
         #
         display_df["State"] = display_df["State"].apply(
-<<<<<<< HEAD
             lambda x: f"{x.capitalize()}{STATE_ICONS.get(x.lower())}"
-=======
-            lambda x: f"{x.capitalize()}{state_icons.get(x.lower())}"
-        )
-        display_df.rename(
-            columns={
-                "State": "State 🟢",
-                "Creation time": "Creation time ⏰",
-                "ID": "ID 🔗",
-                "Relax_type": "Relax type",
-            },
-            inplace=True,
->>>>>>> 07593e3f
         )
         display_df = display_df.drop(columns=["Properties", "ctime"])
         columns = []
