"""Widgets for the upload and selection of structure data.

Authors: AiiDAlab team
"""
<<<<<<< HEAD
=======
import pathlib
import warnings
>>>>>>> a6ce2af9

import aiida
import ipywidgets as ipw
import traitlets
from aiidalab_widgets_base import WizardAppWidgetStep

# The Examples list of (name, file) tuple curretly passed to
# StructureExamplesWidget.
file_path = pathlib.Path(__file__).parent
Examples = [
    ("Silicon (diamond)", file_path / "examples" / "Si.xyz"),
    ("Silicon oxide", file_path / "examples" / "SiO2.xyz"),
    ("Diamond", file_path / "examples" / "diamond.cif"),
    ("Gallium arsenide", file_path / "examples" / "GaAs.xyz"),
    ("Gold (fcc)", file_path / "examples" / "Au.cif"),
    ("Cobalt (hcp)", file_path / "examples" / "Co.cif"),
]


class StructureSelectionStep(ipw.VBox, WizardAppWidgetStep):
    """Integrated widget for the selection of structures from different sources."""

    structure = traitlets.Instance(aiida.orm.StructureData, allow_none=True)
    confirmed_structure = traitlets.Instance(aiida.orm.StructureData, allow_none=True)

    def __init__(self, manager, description=None, **kwargs):
        self.manager = manager

        if description is None:
            description = ipw.HTML(
                """
                <p>Select a structure from one of the following sources and then click
                "Confirm" to go to the next step. </p><i class="fa fa-exclamation-circle"
                aria-hidden="true"></i> Currently only three-dimensional structures are
                supported.
                """
            )
        self.description = description

        self.structure_name_text = ipw.Text(
            placeholder="[No structure selected]",
            description="Selected:",
            disabled=True,
            layout=ipw.Layout(width="auto", flex="1 1 auto"),
        )

        self.confirm_button = ipw.Button(
            description="Confirm",
            tooltip="Confirm the currently selected structure and go to the next step.",
            button_style="success",
            icon="check-circle",
            disabled=True,
            layout=ipw.Layout(width="auto"),
        )
        self.confirm_button.on_click(self.confirm)
        self.message_area = ipw.HTML()

        # Create directional link from the (read-only) 'structure_node' traitlet of the
        # structure manager to our 'structure' traitlet:
        ipw.dlink((manager, "structure_node"), (self, "structure"))

        super().__init__(
            children=[
                self.description,
                self.manager,
                self.structure_name_text,
                self.message_area,
                self.confirm_button,
            ],
            **kwargs
        )

    @traitlets.default("state")
    def _default_state(self):
        return self.State.INIT

    def _update_state(self):
        if self.structure is None:
            if self.confirmed_structure is None:
                self.state = self.State.READY
            else:
                self.state = self.State.SUCCESS
        else:
            if self.confirmed_structure is None:
                self.state = self.State.CONFIGURED
            else:
                self.state = self.State.SUCCESS

    @traitlets.observe("structure")
    def _observe_structure(self, change):
        structure = change["new"]
        with self.hold_trait_notifications():
            if structure is None:
                self.structure_name_text.value = ""
                self.message_area.value = ""
            else:
                self.structure_name_text.value = str(self.structure.get_formula())
            self._update_state()

    @traitlets.observe("confirmed_structure")
    def _observe_confirmed_structure(self, _):
        with self.hold_trait_notifications():
            self._update_state()

    @traitlets.observe("state")
    def _observe_state(self, change):
        with self.hold_trait_notifications():
            state = change["new"]
            self.confirm_button.disabled = state != self.State.CONFIGURED
            self.manager.disabled = state is self.State.SUCCESS

    def confirm(self, _=None):
        self.manager.store_structure()
        self.confirmed_structure = self.structure
        self.message_area.value = ""

    def can_reset(self):
        return self.confirmed_structure is not None

    def reset(self):  # unconfirm
        self.confirmed_structure = None<|MERGE_RESOLUTION|>--- conflicted
+++ resolved
@@ -2,12 +2,8 @@
 
 Authors: AiiDAlab team
 """
-<<<<<<< HEAD
-=======
+
 import pathlib
-import warnings
->>>>>>> a6ce2af9
-
 import aiida
 import ipywidgets as ipw
 import traitlets
