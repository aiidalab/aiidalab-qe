--- conflicted
+++ resolved
@@ -197,13 +197,9 @@
 
     def _auto_select_code(self, change):
         if change["new"] and not change["old"]:
-<<<<<<< HEAD
             for name, code in self.codes.items():
-=======
-            for name, code_widget in self.codes.items():
                 if not DEFAULT_PARAMETERS["codes"].get(name):
                     continue
->>>>>>> 2c5ca554
                 try:
                     code.refresh()
                     code.value = orm.load_code(DEFAULT_PARAMETERS["codes"][name]).uuid
