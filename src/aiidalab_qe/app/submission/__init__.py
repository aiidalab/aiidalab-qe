--- conflicted
+++ resolved
@@ -461,13 +461,7 @@
                         kpoints_distance = self.advanced_settings.kpoints.distance.value
                         pw_overrides[key]["kpoints_distance"] = kpoints_distance
 
-<<<<<<< HEAD
                         if protocol == "fast" and (kpoints_distance < 0.5):
-=======
-                        if protocol == "fast" and (
-                            kpoints_distance < 0.5 and kpoints_distance > 0.15
-                        ):
->>>>>>> fad7de67
                             pw_overrides["nscf"]["kpoints_distance"] = kpoints_distance
                         if protocol == "moderate" and (kpoints_distance < 0.1):
                             pw_overrides["nscf"]["kpoints_distance"] = kpoints_distance
