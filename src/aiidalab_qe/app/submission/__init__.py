# -*- coding: utf-8 -*-
"""Widgets for the submission of bands work chains.

Authors: AiiDAlab team
"""
from __future__ import annotations

import os

import ipywidgets as ipw
import traitlets as tl
from aiida import orm
from aiida.common import NotExistent
from aiida.engine import ProcessBuilderNamespace, submit
from aiidalab_widgets_base import ComputationalResourcesWidget, WizardAppWidgetStep
from IPython.display import display

from aiidalab_qe.app.parameters import DEFAULT_PARAMETERS
from aiidalab_qe.app.utils import get_entry_items
from aiidalab_qe.common.setup_codes import QESetupWidget
from aiidalab_qe.workflows import QeAppWorkChain

from .resource import ParallelizationSettings, ResourceSelectionWidget
from .sssp import SSSPInstallWidget

PROTOCOL_PSEUDO_MAP = {
    "fast": "SSSP/1.2/PBE/efficiency",
    "moderate": "SSSP/1.2/PBE/efficiency",
    "precise": "SSSP/1.2/PBE/precision",
}


class SubmitQeAppWorkChainStep(ipw.VBox, WizardAppWidgetStep):
    """Step for submission of a bands workchain."""

    codes_title = ipw.HTML(
        """<div style="padding-top: 0px; padding-bottom: 0px">
        <h4>Codes</h4></div>"""
    )
    codes_help = ipw.HTML(
        """<div style="line-height: 140%; padding-top: 0px; padding-bottom:
        10px"> Select the code to use for running the calculations. The codes
        on the local machine (localhost) are installed by default, but you can
        configure new ones on potentially more powerful machines by clicking on
        "Setup new code".</div>"""
    )

    # This number provides a rough estimate for how many MPI tasks are needed
    # for a given structure.
    NUM_SITES_PER_MPI_TASK_DEFAULT = 6

    # Warn the user if they are trying to run calculations for a large
    # structure on localhost.
    RUN_ON_LOCALHOST_NUM_SITES_WARN_THRESHOLD = 10

    # Put a limit on how many MPI tasks you want to run per k-pool by default
    MAX_MPI_PER_POOL = 20

    input_structure = tl.Instance(orm.StructureData, allow_none=True)
    process = tl.Instance(orm.WorkChainNode, allow_none=True)
    previous_step_state = tl.UseEnum(WizardAppWidgetStep.State)
    input_parameters = tl.Dict()
    _submission_blockers = tl.List(tl.Unicode())

    def __init__(self, qe_auto_setup=True, **kwargs):
        self.message_area = ipw.Output()
        self._submission_blocker_messages = ipw.HTML()

        self.pw_code = ComputationalResourcesWidget(
            description="pw.x:", default_calc_job_plugin="quantumespresso.pw"
        )

        self.resources_config = ResourceSelectionWidget()
        self.parallelization = ParallelizationSettings()

<<<<<<< HEAD
=======
        self.set_selected_codes(DEFAULT_PARAMETERS["codes"])
>>>>>>> 967c3f8d
        self.set_resource_defaults()

        self.pw_code.observe(self._update_state, "value")
        self.pw_code.observe(self._update_resources, "value")

        # add plugin's entry points
        self.codes = {"pw": self.pw_code}
        self.code_children = [
            self.codes_title,
            self.codes_help,
            self.pw_code,
        ]
        entries = get_entry_items("aiidalab_qe.properties", "code")
        for _, entry_point in entries.items():
            for name, code in entry_point.items():
                self.codes[name] = code()
                self.code_children.append(self.codes[name])
        self.set_selected_codes(DEFAULT_PARAMETERS["codes"])
        # s
        self.submit_button = ipw.Button(
            description="Submit",
            tooltip="Submit the calculation with the selected parameters.",
            icon="play",
            button_style="success",
            layout=ipw.Layout(width="auto", flex="1 1 auto"),
            disabled=True,
        )

        self.submit_button.on_click(self._on_submit_button_clicked)

        # The SSSP installation status widget shows the installation status of
        # the SSSP pseudo potentials and triggers the installation in case that
        # they are not yet installed. The widget will remain in a "busy" state
        # in case that the installation was already triggered elsewhere, e.g.,
        # by the start up scripts.  The submission is blocked while the
        # potentials are not yet installed.
        self.sssp_installation_status = SSSPInstallWidget(auto_start=qe_auto_setup)
        self.sssp_installation_status.observe(self._update_state, ["busy", "installed"])
        self.sssp_installation_status.observe(self._toggle_install_widgets, "installed")

        # The QE setup widget checks whether there are codes that match specific
        # expected labels (e.g. "pw-7.2@localhost") and triggers both the
        # installation of QE into a dedicated conda environment and the setup of
        # the codes in case that they are not already configured.
        self.qe_setup_status = QESetupWidget(auto_start=qe_auto_setup)
        self.qe_setup_status.observe(self._update_state, "busy")
        self.qe_setup_status.observe(self._toggle_install_widgets, "installed")
        self.qe_setup_status.observe(self._auto_select_code, "installed")
        self.ui_parameters = {}

        super().__init__(
            children=[
                *self.code_children,
                self.resources_config,
                self.parallelization,
                self.message_area,
                self.sssp_installation_status,
                self.qe_setup_status,
                self._submission_blocker_messages,
                self.submit_button,
            ]
        )

    @tl.observe("_submission_blockers")
    def _observe_submission_blockers(self, change):
        if change["new"]:
            fmt_list = "\n".join((f"<li>{item}</li>" for item in sorted(change["new"])))
            self._submission_blocker_messages.value = f"""
                <div class="alert alert-info">
                <strong>The submission is blocked, due to the following reason(s):</strong>
                <ul>{fmt_list}</ul></div>"""
        else:
            self._submission_blocker_messages.value = ""

    def _identify_submission_blockers(self):
        # Do not submit while any of the background setup processes are running.
        if self.qe_setup_status.busy or self.sssp_installation_status.busy:
            yield "Background setup processes must finish."

        # No code selected (this is ignored while the setup process is running).
        if self.pw_code.value is None and not self.qe_setup_status.busy:
            yield ("No pw code selected")

        # SSSP library not installed
        if not self.sssp_installation_status.installed:
            yield "The SSSP library is not installed."

    def _update_state(self, _=None):
        # If the previous step has failed, this should fail as well.
        if self.previous_step_state is self.State.FAIL:
            self.state = self.State.FAIL
            return
        # Do not interact with the user if they haven't successfully completed the previous step.
        elif self.previous_step_state is not self.State.SUCCESS:
            self.state = self.State.INIT
            return

        # Process is already running.
        if self.process is not None:
            self.state = self.State.SUCCESS
            return

        blockers = list(self._identify_submission_blockers())
        if any(blockers):
            self._submission_blockers = blockers
            self.state = self.State.READY
            return

        self._submission_blockers = []
        self.state = self.state.CONFIGURED

    def _toggle_install_widgets(self, change):
        if change["new"]:
            self.children = [
                child for child in self.children if child is not change["owner"]
            ]

    def _auto_select_code(self, change):
        if change["new"] and not change["old"]:
            for code in [
                "pw",
                "dos",
                "projwfc",
            ]:
                try:
                    code_widget = getattr(self, f"{code}_code")
                    code_widget.refresh()
                    code_widget.value = orm.load_code(
                        DEFAULT_PARAMETERS["codes"][code]
                    ).uuid
                except NotExistent:
                    pass

    _ALERT_MESSAGE = """
        <div class="alert alert-{alert_class} alert-dismissible">
        <a href="#" class="close" data-dismiss="alert" aria-label="close">&times;</a>
        <span class="closebtn" onclick="this.parentElement.style.display='none';">&times;</span>
        <strong>{message}</strong>
        </div>"""

    def _show_alert_message(self, message, alert_class="info"):
        with self.message_area:
            display(
                ipw.HTML(
                    self._ALERT_MESSAGE.format(alert_class=alert_class, message=message)
                )
            )

    def _update_resources(self, change):
        if change["new"] and (
            change["old"] is None
            or orm.load_code(change["new"]).computer.pk
            != orm.load_code(change["old"]).computer.pk
        ):
            self.set_resource_defaults(orm.load_code(change["new"]).computer)

    def get_resources(self):
        resources = {
            "num_machines": self.resources_config.num_nodes.value,
            "num_mpiprocs_per_machine": self.resources_config.num_cpus.value,
            "npools": self.parallelization.npools.value,
        }
        return resources

    def set_resources(self, resources):
        self.resources_config.num_nodes.value = resources["num_machines"]
        self.resources_config.num_cpus.value = resources["num_mpiprocs_per_machine"]
        self.parallelization.npools.value = resources["npools"]

    def set_resource_defaults(self, computer=None):
        if computer is None or computer.hostname == "localhost":
            self.resources_config.num_nodes.disabled = True
            self.resources_config.num_nodes.value = 1
            self.resources_config.num_cpus.max = os.cpu_count()
            self.resources_config.num_cpus.value = 1
            self.resources_config.num_cpus.description = "CPUs"
            self.parallelization.npools.value = 1
        else:
            default_mpiprocs = computer.get_default_mpiprocs_per_machine()
            self.resources_config.num_nodes.disabled = False
            self.resources_config.num_cpus.max = default_mpiprocs
            self.resources_config.num_cpus.value = default_mpiprocs
            self.resources_config.num_cpus.description = "CPUs/node"
            self.parallelization.npools.value = self._get_default_parallelization()

        self._check_resources()

    def _get_default_parallelization(self):
        """A _very_ rudimentary approach for obtaining a minimal npools setting."""
        num_mpiprocs = (
            self.resources_config.num_nodes.value * self.resources_config.num_cpus.value
        )

        for i in range(1, num_mpiprocs + 1):
            if num_mpiprocs % i == 0 and num_mpiprocs // i < self.MAX_MPI_PER_POOL:
                return i

    def _check_resources(self):
        """Check whether the currently selected resources will be sufficient and warn if not."""
        if not self.pw_code.value:
            return  # No code selected, nothing to do.

        num_cpus = self.resources_config.num_cpus.value
        on_localhost = (
            orm.load_node(self.pw_code.value).computer.hostname == "localhost"
        )
        if self.pw_code.value and on_localhost and num_cpus > 1:
            self._show_alert_message(
                "The selected code would be executed on the local host, but "
                "the number of CPUs is larger than one. Please review "
                "the configuration and consider to select a code that runs "
                "on a larger system if necessary.",
                alert_class="warning",
            )
        elif (
            self.input_structure
            and on_localhost
            and len(self.input_structure.sites)
            > self.RUN_ON_LOCALHOST_NUM_SITES_WARN_THRESHOLD
        ):
            self._show_alert_message(
                "The selected code would be executed on the local host, but the "
                "number of sites of the selected structure is relatively large. "
                "Consider to select a code that runs on a larger system if "
                "necessary.",
                alert_class="warning",
            )

    @tl.observe("state")
    def _observe_state(self, change):
        with self.hold_trait_notifications():
            self.submit_button.disabled = change["new"] != self.State.CONFIGURED

    @tl.observe("previous_step_state")
    def _observe_input_structure(self, _):
        self._update_state()

    @tl.observe("process")
    def _observe_process(self, change):
        with self.hold_trait_notifications():
            process_node = change["new"]
            if process_node is not None:
                self.input_structure = process_node.inputs.structure
<<<<<<< HEAD
                ui_parameters = process_node.base.extras.get("ui_parameters", None)
                if ui_parameters is not None:
                    self.set_selected_codes(ui_parameters["codes"])
=======
>>>>>>> 967c3f8d
            self._update_state()

    def _on_submit_button_clicked(self, _):
        self.submit_button.disabled = True
        self.submit()

    def get_selected_codes(self):
        """Get the codes selected in the GUI.

        return: A dict with the code names as keys and the code UUIDs as values.
        """
        codes = {key: code.value for key, code in self.codes.items()}
        return codes

    def set_selected_codes(self, codes):
        """Set the inputs in the GUI based on a set of codes."""

        # Codes
        def _get_code_uuid(code):
            if code is not None:
                try:
                    return orm.load_code(code).uuid
                except NotExistent:
                    return None

        with self.hold_trait_notifications():
            # Codes
<<<<<<< HEAD
            for key, value in codes.items():
                self.codes[key].value = _get_code_uuid(value)
=======
            self.pw_code.value = _get_code_uuid(codes["pw"])
            self.dos_code.value = _get_code_uuid(codes["dos"])
            self.projwfc_code.value = _get_code_uuid(codes["projwfc"])

    def set_pdos_status(self):
        if "pdos" in self.input_parameters.get("workchain", {}).get("properties", []):
            self.dos_code.code_select_dropdown.disabled = False
            self.projwfc_code.code_select_dropdown.disabled = False
        else:
            self.dos_code.code_select_dropdown.disabled = True
            self.projwfc_code.code_select_dropdown.disabled = True
>>>>>>> 967c3f8d

    def submit(self, _=None):
        """Submit the work chain with the current inputs."""
        from aiida.orm.utils.serialize import serialize

        builder = self._create_builder()

        with self.hold_trait_notifications():
            process = submit(builder)

            process.label = self._generate_label()
            # since AiiDA data node may exist in the ui_parameters,
            # we serialize it to yaml
            process.base.extras.set("ui_parameters", serialize(self.ui_parameters))
            self.process = process

        self._update_state()

    def _generate_label(self) -> dict:
        """Generate a label for the work chain based on the input parameters."""
        formula = self.input_structure.get_formula()
        properties = [
            p for p in self.input_parameters["workchain"]["properties"] if p != "realx"
        ]
        relax_type = self.input_parameters["workchain"].get("relax_type")
        if relax_type != "none":
            relax_info = "structure is relaxed"
        else:
            relax_info = "structure is not relaxed"
        if not properties:
            properties_info = ""
        else:
            properties_info = f"properties on {', '.join(properties)}"

        label = "{} {} {}".format(formula, relax_info, properties_info)
        return label

    def _create_builder(self) -> ProcessBuilderNamespace:
        """Create the builder for the `QeAppWorkChain` submit."""
        from copy import deepcopy

        self.ui_parameters = deepcopy(self.input_parameters)
        self.ui_parameters["resources"] = self.get_resources()
        # add codes and resource info into ui_parameters
        self.ui_parameters.update(self.get_submission_parameters())
        builder = QeAppWorkChain.get_builder_from_protocol(
            structure=self.input_structure,
            parameters=deepcopy(self.ui_parameters),
        )

        self._update_builder(builder, self.MAX_MPI_PER_POOL)

        return builder

    def _update_builder(self, buildy, max_mpi_per_pool):
        resources = self.get_resources()
        npools = resources.pop("npools", 1)
        """Update the resources and parallelization of the ``QeAppWorkChain`` builder."""
        for k, v in buildy.items():
            if isinstance(v, (dict, ProcessBuilderNamespace)):
                if k == "pw" and v["pseudos"]:
                    v["parallelization"] = orm.Dict(dict={"npool": npools})
                if k == "projwfc":
                    v["settings"] = orm.Dict(dict={"cmdline": ["-nk", str(npools)]})
                if k == "dos":
                    v["metadata"]["options"]["resources"] = {
                        "num_machines": 1,
                        "num_mpiprocs_per_machine": min(
                            max_mpi_per_pool,
                            resources["num_mpiprocs_per_machine"],
                        ),
                    }
                    # Continue to the next item to avoid overriding the resources in the
                    # recursive `update_builder` call.
                    continue
                if k == "resources":
                    buildy["resources"] = resources
                else:
                    self._update_builder(v, max_mpi_per_pool)

    def set_submission_parameters(self, parameters):
        self.set_resources(parameters["resources"])
        self.set_selected_codes(parameters["codes"])

    def get_submission_parameters(self):
        return {
            "codes": self.get_selected_codes(),
            "resources": self.get_resources(),
        }

    def reset(self):
        with self.hold_trait_notifications():
            self.process = None
            self.input_structure = None<|MERGE_RESOLUTION|>--- conflicted
+++ resolved
@@ -73,10 +73,6 @@
         self.resources_config = ResourceSelectionWidget()
         self.parallelization = ParallelizationSettings()
 
-<<<<<<< HEAD
-=======
-        self.set_selected_codes(DEFAULT_PARAMETERS["codes"])
->>>>>>> 967c3f8d
         self.set_resource_defaults()
 
         self.pw_code.observe(self._update_state, "value")
@@ -320,12 +316,6 @@
             process_node = change["new"]
             if process_node is not None:
                 self.input_structure = process_node.inputs.structure
-<<<<<<< HEAD
-                ui_parameters = process_node.base.extras.get("ui_parameters", None)
-                if ui_parameters is not None:
-                    self.set_selected_codes(ui_parameters["codes"])
-=======
->>>>>>> 967c3f8d
             self._update_state()
 
     def _on_submit_button_clicked(self, _):
@@ -353,22 +343,6 @@
 
         with self.hold_trait_notifications():
             # Codes
-<<<<<<< HEAD
-            for key, value in codes.items():
-                self.codes[key].value = _get_code_uuid(value)
-=======
-            self.pw_code.value = _get_code_uuid(codes["pw"])
-            self.dos_code.value = _get_code_uuid(codes["dos"])
-            self.projwfc_code.value = _get_code_uuid(codes["projwfc"])
-
-    def set_pdos_status(self):
-        if "pdos" in self.input_parameters.get("workchain", {}).get("properties", []):
-            self.dos_code.code_select_dropdown.disabled = False
-            self.projwfc_code.code_select_dropdown.disabled = False
-        else:
-            self.dos_code.code_select_dropdown.disabled = True
-            self.projwfc_code.code_select_dropdown.disabled = True
->>>>>>> 967c3f8d
 
     def submit(self, _=None):
         """Submit the work chain with the current inputs."""
