--- conflicted
+++ resolved
@@ -299,22 +299,18 @@
 
         with self.hold_trait_notifications():
             for name, code in self.codes.items():
-<<<<<<< HEAD
-                # get code uuid from code label in case of using DEFAULT_PARAMETERS
                 if name not in code_data:
                     continue
-                code_data.get(name)["code"] = _get_code_uuid(
-                    code_data.get(name)["code"]
-                )
-                code.parameters = code_data.get(name)
-=======
                 # check if the code is installed and usable
                 # note: if code is imported from another user, it is not usable and thus will not be
                 # treated as an option in the ComputationalResourcesWidget.
-                code_options = [o[1] for o in self.pw_code.code_select_dropdown.options]
-                if _get_code_uuid(codes.get(name)) in code_options:
-                    code.value = _get_code_uuid(codes.get(name))
->>>>>>> 4476651a
+                code_options = [o[1] for o in code.code_select_dropdown.options]
+                if _get_code_uuid(code_data.get(name)["code"]) in code_options:
+                    # get code uuid from code label in case of using DEFAULT_PARAMETERS
+                    code_data.get(name)["code"] = _get_code_uuid(
+                    code_data.get(name)["code"]
+                )
+                    code.parameters = code_data.get(name)
 
     def update_codes_display(self):
         """Hide code if no related property is selected."""
