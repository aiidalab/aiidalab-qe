# -*- coding: utf-8 -*-
"""Widgets for the submission of bands work chains.

Authors: AiiDAlab team
"""
from __future__ import annotations

import os

import ipywidgets as ipw
import traitlets as tl
from aiida import orm
from aiida.common import NotExistent
from aiida.engine import ProcessBuilderNamespace, submit
from aiidalab_widgets_base import ComputationalResourcesWidget, WizardAppWidgetStep
from IPython.display import display

from aiidalab_qe.app.parameters import DEFAULT_PARAMETERS
from aiidalab_qe.common.setup_codes import QESetupWidget
from aiidalab_qe.workflows import QeAppWorkChain

from .resource import ParallelizationSettings, ResourceSelectionWidget
from .sssp import SSSPInstallWidget

PROTOCOL_PSEUDO_MAP = {
    "fast": "SSSP/1.2/PBE/efficiency",
    "moderate": "SSSP/1.2/PBE/efficiency",
    "precise": "SSSP/1.2/PBE/precision",
}


class SubmitQeAppWorkChainStep(ipw.VBox, WizardAppWidgetStep):
    """Step for submission of a bands workchain."""

    codes_title = ipw.HTML(
        """<div style="padding-top: 0px; padding-bottom: 0px">
        <h4>Codes</h4></div>"""
    )
    codes_help = ipw.HTML(
        """<div style="line-height: 140%; padding-top: 0px; padding-bottom:
        10px"> Select the code to use for running the calculations. The codes
        on the local machine (localhost) are installed by default, but you can
        configure new ones on potentially more powerful machines by clicking on
        "Setup new code".</div>"""
    )

    # This number provides a rough estimate for how many MPI tasks are needed
    # for a given structure.
    NUM_SITES_PER_MPI_TASK_DEFAULT = 6

    # Warn the user if they are trying to run calculations for a large
    # structure on localhost.
    RUN_ON_LOCALHOST_NUM_SITES_WARN_THRESHOLD = 10

    # Put a limit on how many MPI tasks you want to run per k-pool by default
    MAX_MPI_PER_POOL = 20

    input_structure = tl.Instance(orm.StructureData, allow_none=True)
    process = tl.Instance(orm.WorkChainNode, allow_none=True)
    previous_step_state = tl.UseEnum(WizardAppWidgetStep.State)
    input_parameters = tl.Dict()
    _submission_blockers = tl.List(tl.Unicode())

    def __init__(self, qe_auto_setup=True, **kwargs):
        self.message_area = ipw.Output()
        self._submission_blocker_messages = ipw.HTML()

        self.pw_code = ComputationalResourcesWidget(
            description="pw.x:", default_calc_job_plugin="quantumespresso.pw"
        )
        self.dos_code = ComputationalResourcesWidget(
            description="dos.x:",
            default_calc_job_plugin="quantumespresso.dos",
        )
        self.projwfc_code = ComputationalResourcesWidget(
            description="projwfc.x:",
            default_calc_job_plugin="quantumespresso.projwfc",
        )

        self.resources_config = ResourceSelectionWidget()
        self.parallelization = ParallelizationSettings()

        self.set_selected_codes(DEFAULT_PARAMETERS)
        self.set_resource_defaults()

        self.pw_code.observe(self._update_state, "value")
        self.pw_code.observe(self._update_resources, "value")
        self.dos_code.observe(self._update_state, "value")
        self.projwfc_code.observe(self._update_state, "value")

        self.submit_button = ipw.Button(
            description="Submit",
            tooltip="Submit the calculation with the selected parameters.",
            icon="play",
            button_style="success",
            layout=ipw.Layout(width="auto", flex="1 1 auto"),
            disabled=True,
        )

        self.submit_button.on_click(self._on_submit_button_clicked)

        # The SSSP installation status widget shows the installation status of
        # the SSSP pseudo potentials and triggers the installation in case that
        # they are not yet installed. The widget will remain in a "busy" state
        # in case that the installation was already triggered elsewhere, e.g.,
        # by the start up scripts.  The submission is blocked while the
        # potentials are not yet installed.
        self.sssp_installation_status = SSSPInstallWidget(auto_start=qe_auto_setup)
        self.sssp_installation_status.observe(self._update_state, ["busy", "installed"])
        self.sssp_installation_status.observe(self._toggle_install_widgets, "installed")

        # The QE setup widget checks whether there are codes that match specific
        # expected labels (e.g. "pw-7.2@localhost") and triggers both the
        # installation of QE into a dedicated conda environment and the setup of
        # the codes in case that they are not already configured.
        self.qe_setup_status = QESetupWidget(auto_start=qe_auto_setup)
        self.qe_setup_status.observe(self._update_state, "busy")
        self.qe_setup_status.observe(self._toggle_install_widgets, "installed")
        self.qe_setup_status.observe(self._auto_select_code, "installed")

        super().__init__(
            children=[
                self.codes_title,
                self.codes_help,
                self.pw_code,
                self.dos_code,
                self.projwfc_code,
                self.resources_config,
                self.parallelization,
                self.message_area,
                self.sssp_installation_status,
                self.qe_setup_status,
                self._submission_blocker_messages,
                self.submit_button,
            ]
        )

    @tl.observe("_submission_blockers")
    def _observe_submission_blockers(self, change):
        if change["new"]:
            fmt_list = "\n".join((f"<li>{item}</li>" for item in sorted(change["new"])))
            self._submission_blocker_messages.value = f"""
                <div class="alert alert-info">
                <strong>The submission is blocked, due to the following reason(s):</strong>
                <ul>{fmt_list}</ul></div>"""
        else:
            self._submission_blocker_messages.value = ""

    def _identify_submission_blockers(self):
        # Do not submit while any of the background setup processes are running.
        if self.qe_setup_status.busy or self.sssp_installation_status.busy:
            yield "Background setup processes must finish."

        # No code selected (this is ignored while the setup process is running).
        if self.pw_code.value is None and not self.qe_setup_status.busy:
            yield ("No pw code selected")

        # No code selected for pdos (this is ignored while the setup process is running).
        if (
            "pdos" in self.input_parameters.get("workchain", {}).get("properties", [])
            and (self.dos_code.value is None or self.projwfc_code.value is None)
            and not self.qe_setup_status.busy
        ):
            yield "Calculating the PDOS requires both dos.x and projwfc.x to be set."

        # SSSP library not installed
        if not self.sssp_installation_status.installed:
            yield "The SSSP library is not installed."

        if (
            "pdos" in self.input_parameters.get("workchain", {}).get("properties", [])
            and not any(
                [
                    self.pw_code.value is None,
                    self.dos_code.value is None,
                    self.projwfc_code.value is None,
                ]
            )
            and len(
                set(
                    (
                        orm.load_code(self.pw_code.value).computer.pk,
                        orm.load_code(self.dos_code.value).computer.pk,
                        orm.load_code(self.projwfc_code.value).computer.pk,
                    )
                )
            )
            != 1
        ):
            yield (
                "All selected codes must be installed on the same computer. This is because the "
                "PDOS calculations rely on large files that are not retrieved by AiiDA."
            )

    def _update_state(self, _=None):
        # If the previous step has failed, this should fail as well.
        if self.previous_step_state is self.State.FAIL:
            self.state = self.State.FAIL
            return
        # Do not interact with the user if they haven't successfully completed the previous step.
        elif self.previous_step_state is not self.State.SUCCESS:
            self.state = self.State.INIT
            return

        # Process is already running.
        if self.process is not None:
            self.state = self.State.SUCCESS
            return

        blockers = list(self._identify_submission_blockers())
        if any(blockers):
            self._submission_blockers = blockers
            self.state = self.State.READY
            return

        self._submission_blockers = []
        self.state = self.state.CONFIGURED

    def _toggle_install_widgets(self, change):
        if change["new"]:
            self.children = [
                child for child in self.children if child is not change["owner"]
            ]

    def _auto_select_code(self, change):
        if change["new"] and not change["old"]:
            for code in [
                "pw",
                "dos",
                "projwfc",
            ]:
                try:
                    code_widget = getattr(self, f"{code}_code")
                    code_widget.refresh()
                    code_widget.value = orm.load_code(
                        DEFAULT_PARAMETERS["codes"][code]
                    ).uuid
                except NotExistent:
                    pass

    _ALERT_MESSAGE = """
        <div class="alert alert-{alert_class} alert-dismissible">
        <a href="#" class="close" data-dismiss="alert" aria-label="close">&times;</a>
        <span class="closebtn" onclick="this.parentElement.style.display='none';">&times;</span>
        <strong>{message}</strong>
        </div>"""

    def _show_alert_message(self, message, alert_class="info"):
        with self.message_area:
            display(
                ipw.HTML(
                    self._ALERT_MESSAGE.format(alert_class=alert_class, message=message)
                )
            )

    def _update_resources(self, change):
        if change["new"] and (
            change["old"] is None
            or orm.load_code(change["new"]).computer.pk
            != orm.load_code(change["old"]).computer.pk
        ):
            self.set_resource_defaults(orm.load_code(change["new"]).computer)

    def get_resources(self):
        resources = {
            "num_machines": self.resources_config.num_nodes.value,
            "num_mpiprocs_per_machine": self.resources_config.num_cpus.value,
            "npools": self.parallelization.npools.value,
        }
        return resources

    def set_resources(self, resources):
        self.resources_config.num_nodes.value = resources["num_machines"]
        self.resources_config.num_cpus.value = resources["num_mpiprocs_per_machine"]
        self.parallelization.npools.value = resources["npools"]

    def set_resource_defaults(self, computer=None):
        if computer is None or computer.hostname == "localhost":
            self.resources_config.num_nodes.disabled = True
            self.resources_config.num_nodes.value = 1
            self.resources_config.num_cpus.max = os.cpu_count()
            self.resources_config.num_cpus.value = 1
            self.resources_config.num_cpus.description = "CPUs"
            self.parallelization.npools.value = 1
        else:
            default_mpiprocs = computer.get_default_mpiprocs_per_machine()
            self.resources_config.num_nodes.disabled = False
            self.resources_config.num_cpus.max = default_mpiprocs
            self.resources_config.num_cpus.value = default_mpiprocs
            self.resources_config.num_cpus.description = "CPUs/node"
            self.parallelization.npools.value = self._get_default_parallelization()

        self._check_resources()

    def _get_default_parallelization(self):
        """A _very_ rudimentary approach for obtaining a minimal npools setting."""
        num_mpiprocs = (
            self.resources_config.num_nodes.value * self.resources_config.num_cpus.value
        )

        for i in range(1, num_mpiprocs + 1):
            if num_mpiprocs % i == 0 and num_mpiprocs // i < self.MAX_MPI_PER_POOL:
                return i

    def _check_resources(self):
        """Check whether the currently selected resources will be sufficient and warn if not."""
        if not self.pw_code.value:
            return  # No code selected, nothing to do.

        num_cpus = self.resources_config.num_cpus.value
        on_localhost = (
            orm.load_node(self.pw_code.value).computer.hostname == "localhost"
        )
        if self.pw_code.value and on_localhost and num_cpus > 1:
            self._show_alert_message(
                "The selected code would be executed on the local host, but "
                "the number of CPUs is larger than one. Please review "
                "the configuration and consider to select a code that runs "
                "on a larger system if necessary.",
                alert_class="warning",
            )
        elif (
            self.input_structure
            and on_localhost
            and len(self.input_structure.sites)
            > self.RUN_ON_LOCALHOST_NUM_SITES_WARN_THRESHOLD
        ):
            self._show_alert_message(
                "The selected code would be executed on the local host, but the "
                "number of sites of the selected structure is relatively large. "
                "Consider to select a code that runs on a larger system if "
                "necessary.",
                alert_class="warning",
            )

    @tl.observe("state")
    def _observe_state(self, change):
        with self.hold_trait_notifications():
            self.submit_button.disabled = change["new"] != self.State.CONFIGURED

    @tl.observe("previous_step_state")
    def _observe_input_structure(self, _):
        self._update_state()
        self.set_pdos_status()

    @tl.observe("process")
    def _observe_process(self, change):
        with self.hold_trait_notifications():
            process_node = change["new"]
            if process_node is not None:
                self.input_structure = process_node.inputs.structure
                builder_parameters = process_node.base.extras.get(
                    "builder_parameters", None
                )
                if builder_parameters is not None:
                    self.set_selected_codes(builder_parameters)
            self._update_state()

    def _on_submit_button_clicked(self, _):
        self.submit_button.disabled = True
        self.submit()

    def get_selected_codes(self):
        """Get the codes selected in the GUI.

        return: A dict with the code names as keys and the code UUIDs as values.
        """
        codes = {
            "pw": self.pw_code.value,
            "dos": self.dos_code.value,
            "projwfc": self.projwfc_code.value,
        }
        return codes

    def set_selected_codes(self, parameters):
        """Set the inputs in the GUI based on a set of parameters."""

        # Codes
        def _get_code_uuid(code):
            if code is not None:
                try:
                    return orm.load_code(code).uuid
                except NotExistent:
                    return None

        with self.hold_trait_notifications():
            # Codes
            self.pw_code.value = _get_code_uuid(parameters["codes"]["pw"])
            self.dos_code.value = _get_code_uuid(parameters["codes"]["dos"])
            self.projwfc_code.value = _get_code_uuid(parameters["codes"]["projwfc"])

    def set_pdos_status(self):
        if "pdos" in self.input_parameters.get("workchain", {}).get("properties", []):
            self.dos_code.code_select_dropdown.disabled = False
            self.projwfc_code.code_select_dropdown.disabled = False
        else:
            self.dos_code.code_select_dropdown.disabled = True
            self.projwfc_code.code_select_dropdown.disabled = True

    def submit(self, _=None):
        """Submit the work chain with the current inputs."""
        builder = self._create_builder()

        with self.hold_trait_notifications():
            process = submit(builder)

            process.label = self._generate_label()
            process.base.extras.set("builder_parameters", self.input_parameters)
            self.process = process

        self._update_state()

    def _generate_label(self) -> dict:
        """Generate a label for the work chain based on the input parameters."""
        formula = self.input_structure.get_formula()
        properties = [
            p for p in self.input_parameters["workchain"]["properties"] if p != "realx"
        ]
        relax_type = self.input_parameters["workchain"].get("relax_type")
        if relax_type != "none":
            relax_info = "structure is relaxed"
        else:
            relax_info = "structure is not relaxed"
        if not properties:
            properties_info = ""
        else:
            properties_info = f"properties on {', '.join(properties)}"

        label = "{} {} {}".format(formula, relax_info, properties_info)
        return label

    def _create_builder(self) -> ProcessBuilderNamespace:
        """Create the builder for the `QeAppWorkChain` submit."""
        from copy import deepcopy

        self.builder_parameters = deepcopy(self.input_parameters)
        # add codes info into input_parameters
        self.builder_parameters["codes"] = self.get_selected_codes()
        self.builder_parameters["resources"] = self.get_resources()
        builder = QeAppWorkChain.get_builder_from_protocol(
            structure=self.input_structure,
            parameters=self.builder_parameters,
        )

        self._update_builder(builder, self.MAX_MPI_PER_POOL)

        return builder

    def _update_builder(self, buildy, max_mpi_per_pool):
        resources = self.get_resources()
        npools = resources.pop("npools", 1)
        """Update the resources and parallelization of the ``QeAppWorkChain`` builder."""
        for k, v in buildy.items():
            if isinstance(v, (dict, ProcessBuilderNamespace)):
                if k == "pw" and v["pseudos"]:
                    v["parallelization"] = orm.Dict(dict={"npool": npools})
                if k == "projwfc":
                    v["settings"] = orm.Dict(dict={"cmdline": ["-nk", str(npools)]})
                if k == "dos":
                    v["metadata"]["options"]["resources"] = {
                        "num_machines": 1,
                        "num_mpiprocs_per_machine": min(
                            max_mpi_per_pool,
                            resources["num_mpiprocs_per_machine"],
                        ),
                    }
                    # Continue to the next item to avoid overriding the resources in the
                    # recursive `update_builder` call.
                    continue
                if k == "resources":
                    buildy["resources"] = resources
                else:
                    self._update_builder(v, max_mpi_per_pool)

<<<<<<< HEAD
=======
    def _create_extra_report_parameters(self) -> dict[str, t.Any]:
        """This method will also create a dictionary of the parameters that were not
        readably represented in the builder, which will be used to the report.
        It is stored in the `extra_report_parameters`.
        """
        input_parameters = self.input_parameters

        # Construct the extra report parameters needed for the report
        extra_report_parameters = {
            "relax_type": input_parameters["workchain"]["relax_type"],
            "electronic_type": input_parameters["workchain"]["electronic_type"],
            "spin_type": input_parameters["workchain"]["spin_type"],
            "protocol": input_parameters["workchain"]["protocol"],
            "initial_magnetic_moments": input_parameters["advanced"][
                "initial_magnetic_moments"
            ],
            "properties": input_parameters["workchain"]["properties"],
        }

        # update pseudo family information to extra_report_parameters
        pseudo_family = input_parameters["advanced"]["pseudo_family"]
        pseudo_family = PROTOCOL_PSEUDO_MAP[input_parameters["workchain"]["protocol"]]

        pseudo_family_info = pseudo_family.split("/")
        if pseudo_family_info[0] == "SSSP":
            pseudo_protocol = pseudo_family_info[3]
        elif pseudo_family_info[0] == "PseudoDojo":
            pseudo_protocol = pseudo_family_info[4]
        extra_report_parameters.update(
            {
                "pseudo_family": pseudo_family,
                "pseudo_library": pseudo_family_info[0],
                "pseudo_version": pseudo_family_info[1],
                "functional": pseudo_family_info[2],
                "pseudo_protocol": pseudo_protocol,
            }
        )

        # store codes info into extra_report_parameters for loading the process
        pw_code = self.pw_code.value
        dos_code = self.dos_code.value
        projwfc_code = self.projwfc_code.value

        extra_report_parameters["codes"] = {
            "pw": pw_code,
            "dos": dos_code,
            "projwfc": projwfc_code,
        }

        return extra_report_parameters

    @staticmethod
    def _extract_report_parameters(
        builder, extra_report_parameters
    ) -> dict[str, t.Any]:
        """Extract (recover) the parameters for report from the builder.

        There are some parameters that are not stored in the builder, but can be extracted
        directly from the widgets, such as the ``pseudo_family`` and ``relax_type``.
        """
        parameters = {
            "run_relax": "relax" in builder.properties,
            "run_bands": "bands" in builder.properties,
            "run_pdos": "pdos" in builder.properties,
        }

        # Extract the pw calculation parameters from the builder

        # energy_cutoff is same for all pw calculations when pseudopotentials are fixed
        # as well as the smearing settings (semaring and degauss) and scf kpoints distance
        # read from the first pw calculation of relax workflow.
        # It is safe then to extract these parameters from the first pw calculation, since the
        # builder is anyway set with subworkchain inputs even it is not run which controlled by
        # the properties inputs.
        energy_cutoff_wfc = builder.relax.base["pw"]["parameters"]["SYSTEM"]["ecutwfc"]
        energy_cutoff_rho = builder.relax.base["pw"]["parameters"]["SYSTEM"]["ecutrho"]
        occupation = builder.relax.base["pw"]["parameters"]["SYSTEM"]["occupations"]
        scf_kpoints_distance = builder.relax.base.kpoints_distance.value

        parameters.update(
            {
                "energy_cutoff_wfc": energy_cutoff_wfc,
                "energy_cutoff_rho": energy_cutoff_rho,
                "occupation": occupation,
                "scf_kpoints_distance": scf_kpoints_distance,
            }
        )

        if occupation == "smearing":
            parameters["degauss"] = builder.relax.base["pw"]["parameters"]["SYSTEM"][
                "degauss"
            ]
            parameters["smearing"] = builder.relax.base["pw"]["parameters"]["SYSTEM"][
                "smearing"
            ]

        # parameters[
        #     "bands_kpoints_distance"
        # ] = builder.bands.bands_kpoints_distance.value
        # parameters["nscf_kpoints_distance"] = builder.pdos.nscf.kpoints_distance.value

        parameters["tot_charge"] = builder.relax.base["pw"]["parameters"]["SYSTEM"].get(
            "tot_charge", 0.0
        )

        # parameters from extra_report_parameters
        for k, v in extra_report_parameters.items():
            parameters.update({k: v})

        return parameters

>>>>>>> fba40a5c
    def reset(self):
        with self.hold_trait_notifications():
            self.process = None
            self.input_structure = None<|MERGE_RESOLUTION|>--- conflicted
+++ resolved
@@ -472,120 +472,6 @@
                 else:
                     self._update_builder(v, max_mpi_per_pool)
 
-<<<<<<< HEAD
-=======
-    def _create_extra_report_parameters(self) -> dict[str, t.Any]:
-        """This method will also create a dictionary of the parameters that were not
-        readably represented in the builder, which will be used to the report.
-        It is stored in the `extra_report_parameters`.
-        """
-        input_parameters = self.input_parameters
-
-        # Construct the extra report parameters needed for the report
-        extra_report_parameters = {
-            "relax_type": input_parameters["workchain"]["relax_type"],
-            "electronic_type": input_parameters["workchain"]["electronic_type"],
-            "spin_type": input_parameters["workchain"]["spin_type"],
-            "protocol": input_parameters["workchain"]["protocol"],
-            "initial_magnetic_moments": input_parameters["advanced"][
-                "initial_magnetic_moments"
-            ],
-            "properties": input_parameters["workchain"]["properties"],
-        }
-
-        # update pseudo family information to extra_report_parameters
-        pseudo_family = input_parameters["advanced"]["pseudo_family"]
-        pseudo_family = PROTOCOL_PSEUDO_MAP[input_parameters["workchain"]["protocol"]]
-
-        pseudo_family_info = pseudo_family.split("/")
-        if pseudo_family_info[0] == "SSSP":
-            pseudo_protocol = pseudo_family_info[3]
-        elif pseudo_family_info[0] == "PseudoDojo":
-            pseudo_protocol = pseudo_family_info[4]
-        extra_report_parameters.update(
-            {
-                "pseudo_family": pseudo_family,
-                "pseudo_library": pseudo_family_info[0],
-                "pseudo_version": pseudo_family_info[1],
-                "functional": pseudo_family_info[2],
-                "pseudo_protocol": pseudo_protocol,
-            }
-        )
-
-        # store codes info into extra_report_parameters for loading the process
-        pw_code = self.pw_code.value
-        dos_code = self.dos_code.value
-        projwfc_code = self.projwfc_code.value
-
-        extra_report_parameters["codes"] = {
-            "pw": pw_code,
-            "dos": dos_code,
-            "projwfc": projwfc_code,
-        }
-
-        return extra_report_parameters
-
-    @staticmethod
-    def _extract_report_parameters(
-        builder, extra_report_parameters
-    ) -> dict[str, t.Any]:
-        """Extract (recover) the parameters for report from the builder.
-
-        There are some parameters that are not stored in the builder, but can be extracted
-        directly from the widgets, such as the ``pseudo_family`` and ``relax_type``.
-        """
-        parameters = {
-            "run_relax": "relax" in builder.properties,
-            "run_bands": "bands" in builder.properties,
-            "run_pdos": "pdos" in builder.properties,
-        }
-
-        # Extract the pw calculation parameters from the builder
-
-        # energy_cutoff is same for all pw calculations when pseudopotentials are fixed
-        # as well as the smearing settings (semaring and degauss) and scf kpoints distance
-        # read from the first pw calculation of relax workflow.
-        # It is safe then to extract these parameters from the first pw calculation, since the
-        # builder is anyway set with subworkchain inputs even it is not run which controlled by
-        # the properties inputs.
-        energy_cutoff_wfc = builder.relax.base["pw"]["parameters"]["SYSTEM"]["ecutwfc"]
-        energy_cutoff_rho = builder.relax.base["pw"]["parameters"]["SYSTEM"]["ecutrho"]
-        occupation = builder.relax.base["pw"]["parameters"]["SYSTEM"]["occupations"]
-        scf_kpoints_distance = builder.relax.base.kpoints_distance.value
-
-        parameters.update(
-            {
-                "energy_cutoff_wfc": energy_cutoff_wfc,
-                "energy_cutoff_rho": energy_cutoff_rho,
-                "occupation": occupation,
-                "scf_kpoints_distance": scf_kpoints_distance,
-            }
-        )
-
-        if occupation == "smearing":
-            parameters["degauss"] = builder.relax.base["pw"]["parameters"]["SYSTEM"][
-                "degauss"
-            ]
-            parameters["smearing"] = builder.relax.base["pw"]["parameters"]["SYSTEM"][
-                "smearing"
-            ]
-
-        # parameters[
-        #     "bands_kpoints_distance"
-        # ] = builder.bands.bands_kpoints_distance.value
-        # parameters["nscf_kpoints_distance"] = builder.pdos.nscf.kpoints_distance.value
-
-        parameters["tot_charge"] = builder.relax.base["pw"]["parameters"]["SYSTEM"].get(
-            "tot_charge", 0.0
-        )
-
-        # parameters from extra_report_parameters
-        for k, v in extra_report_parameters.items():
-            parameters.update({k: v})
-
-        return parameters
-
->>>>>>> fba40a5c
     def reset(self):
         with self.hold_trait_notifications():
             self.process = None
