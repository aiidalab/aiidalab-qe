--- conflicted
+++ resolved
@@ -197,15 +197,10 @@
             self.set_from_pseudo_family(pseudo_family)
 
     def set_from_pseudo_family(self, pseudo_family):
-<<<<<<< HEAD
         if pseudo_family.startswith("SSSP"):
             family, _, functional, accuracy = pseudo_family.split("/")
         elif pseudo_family.startswith("PseudoDojo"):
             family, _, functional, _, accuracy, _ = pseudo_family.split("/")
-=======
-        """Set the widget values from the given pseudo family."""
-        family, _, functional, accuracy = pseudo_family.split("/")
->>>>>>> fc36106f
         protocol_selection = f"{family} {accuracy}"
         self.protocol_selection.value = protocol_selection
         self.dft_functional.value = functional
