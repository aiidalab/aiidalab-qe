--- conflicted
+++ resolved
@@ -327,20 +327,11 @@
         # XXX: start from parameters = {} and then bundle the settings by purposes (e.g. pw, bands, etc.)
         parameters = {
             "initial_magnetic_moments": None,
-<<<<<<< HEAD
-            "pw": {
-                "parameters": {
-                    "SYSTEM": {},
-                    "CONTROL": {},
-                    "ELECTRONS": {},
-                },
-            },
-=======
-            "pw": {"parameters": {"SYSTEM": {}}},
+            "pw": {"parameters": {"SYSTEM": {}, "CONTROL": {},
+                    "ELECTRONS": {},}},
             "clean_workdir": self.clean_workdir.value,
             "pseudo_family": self.pseudo_family_selector.value,
             "kpoints_distance": self.value.get("kpoints_distance"),
->>>>>>> dcb951d4
         }
 
         # Set total charge
@@ -392,6 +383,17 @@
             # Conditions for insulator systems. Default value is 0.0
             elif self.electronic_type == "insulator":
                 self.set_insulator_magnetization(parameters)
+
+        # convergence threshold setting
+        parameters["pw"]["parameters"]["CONTROL"][
+            "forc_conv_thr"
+        ] = self.forc_conv_thr.value
+        parameters["pw"]["parameters"]["ELECTRONS"][
+            "conv_thr"
+        ] = self.scf_conv_thr.value
+        parameters["pw"]["parameters"]["CONTROL"][
+            "etot_conv_thr"
+        ] = self.etot_conv_thr.value
 
         # convergence threshold setting
         parameters["pw"]["parameters"]["CONTROL"][
@@ -457,15 +459,12 @@
                 parameters["pw"]["parameters"]["SYSTEM"].get("vdw_corr", "none"),
             )
 
-<<<<<<< HEAD
             # convergence threshold setting
             self.forc_conv_thr.value = parameters.get("pw", {}).get("parameters", {}).get("CONTROL", {}).get("forc_conv_thr", 0.0)
             self.etot_conv_thr.value = parameters.get("pw", {}).get("parameters", {}).get("CONTROL", {}).get("etot_conv_thr", 0.0)
             self.scf_conv_thr.value = parameters.get("pw", {}).get("parameters", {}).get("ELECTRONS", {}).get("conv_thr", 0.0)
             
-=======
         # Logic to set the magnetization
->>>>>>> dcb951d4
         if parameters.get("initial_magnetic_moments"):
             self.magnetization._set_magnetization_values(
                 parameters.get("initial_magnetic_moments")
