# -*- coding: utf-8 -*-
"""Widgets for the submission of bands work chains.

Authors: AiiDAlab team
"""
import os

import ipywidgets as ipw
import traitlets as tl
from aiida import orm
from aiida_quantumespresso.calculations.functions.create_kpoints_from_distance import (
    create_kpoints_from_distance,
)
from aiida_quantumespresso.workflows.pw.base import PwBaseWorkChain
from IPython.display import clear_output, display

from aiidalab_qe.app.parameters import DEFAULT_PARAMETERS
from aiidalab_qe.common.panel import Panel
from aiidalab_qe.common.setup_pseudos import PseudoFamily

from .pseudos import PseudoFamilySelector, PseudoSetter


class AdvancedSettings(Panel):
    identifier = "advanced"

    title = ipw.HTML(
        """<div style="padding-top: 0px; padding-bottom: 10px">
        <h4>Advanced Settings</h4></div>"""
    )
    pw_adv_description = ipw.HTML(
        """Select the advanced settings for the <b>pw.x</b> code."""
    )
    kpoints_description = ipw.HTML(
        """<div>
        The k-points mesh density of the SCF calculation is set by the <b>protocol</b>.
        The value below represents the maximum distance between the k-points in each direction of reciprocal space.
        Tick the box to override the default, smaller is more accurate and costly. </div>"""
    )

    # protocol interface
    protocol = tl.Unicode(allow_none=True)
    input_structure = tl.Instance(orm.StructureData, allow_none=True)
    spin_type = tl.Unicode()
    electronic_type = tl.Unicode()

    # output dictionary
    value = tl.Dict()

    def __init__(self, default_protocol=None, **kwargs):
        self._default_protocol = (
            default_protocol or DEFAULT_PARAMETERS["workchain"]["protocol"]
        )

        # clean-up workchain settings
        self.clean_workdir = ipw.Checkbox(
            description="",
            indent=False,
            value=False,
            layout=ipw.Layout(max_width="20px"),
        )
        self.clean_workdir_description = ipw.HTML(
            """<div style="line-height: 140%; padding-top: 0px; padding-bottom: 5px">
            Tick to clean-up the work directory after the calculation is finished.</div>"""
        )

        # Override setting widget
        self.override_prompt = ipw.HTML("<b>&nbsp;&nbsp;Override&nbsp;</b>")
        self.override = ipw.Checkbox(
            description="",
            indent=False,
            value=False,
            layout=ipw.Layout(max_width="10%"),
        )
        self.override.observe(self._override_changed, "value")

        self.override_widget = ipw.HBox(
            [self.override_prompt, self.override],
            layout=ipw.Layout(max_width="20%"),
        )
        # Smearing setting widget
        self.smearing = SmearingSettings()
        ipw.dlink(
            (self.override, "value"),
            (self.smearing, "disabled"),
            lambda override: not override,
        )
        self.smearing.observe(
            self._callback_value_set, ["degauss_value", "smearing_value"]
        )

        # Kpoints setting widget
        self.kpoints_distance = ipw.BoundedFloatText(
            min=0.0,
            step=0.05,
            description="K-points distance (1/Å):",
            disabled=False,
            style={"description_width": "initial"},
        )
        self.mesh_grid = ipw.HTML()
        ipw.dlink(
            (self.override, "value"),
            (self.kpoints_distance, "disabled"),
            lambda override: not override,
        )
        self.kpoints_distance.observe(self._callback_value_set, "value")

        # Total change setting widget
        self.total_charge = ipw.BoundedFloatText(
            min=-3,
            max=3,
            step=0.01,
            disabled=False,
            description="Total charge:",
            style={"description_width": "initial"},
        )
        ipw.dlink(
            (self.override, "value"),
            (self.total_charge, "disabled"),
            lambda override: not override,
        )
        self.total_charge.observe(self._callback_value_set, "value")

        self.magnetization = MagnetizationSettings()
        ipw.dlink(
            (self.override, "value"),
            (self.magnetization, "disabled"),
            lambda override: not override,
        )
        self.pseudo_family_selector = PseudoFamilySelector()
        self.pseudo_setter = PseudoSetter()
        ipw.dlink(
            (self.pseudo_family_selector, "value"),
            (self.pseudo_setter, "pseudo_family"),
        )
        self.kpoints_distance.observe(self._display_mesh, "value")
        self.children = [
            self.title,
            ipw.HBox(
                [self.clean_workdir, self.clean_workdir_description],
                layout=ipw.Layout(height="50px", justify_content="flex-start"),
            ),
            ipw.HBox(
                [self.pw_adv_description, self.override_widget],
                layout=ipw.Layout(height="50px", justify_content="space-between"),
            ),
            # total charge setting widget
            self.total_charge,
            # magnetization setting widget
            self.magnetization,
            # smearing setting widget
            self.smearing,
            # Kpoints setting widget
            self.kpoints_description,
            ipw.HBox([self.kpoints_distance, self.mesh_grid]),
            self.pseudo_family_selector,
            self.pseudo_setter,
        ]
        super().__init__(
            layout=ipw.Layout(justify_content="space-between"),
            **kwargs,
        )

        # Default settings to trigger the callback
        self.reset()

    def _override_changed(self, change):
        """Callback function to set the override value"""
        if change["new"] is False:
            # When override is set to False, reset the widget
            self.reset()

    @tl.observe("input_structure")
    def _update_input_structure(self, change):
        if self.input_structure is not None:
            self.magnetization._update_widget(change)
            self.pseudo_setter.structure = change["new"]
            self._display_mesh()
        else:
            self.magnetization.input_structure = None
            self.pseudo_setter.structure = None

    @tl.observe("electronic_type")
    def _electronic_type_changed(self, change):
        """Input electronic_type changed, update the widget values."""
        self.magnetization.electronic_type = change["new"]

    @tl.observe("protocol")
    def _protocol_changed(self, _):
        """Input protocol changed, update the widget values."""
        self._update_settings_from_protocol(self.protocol)

    def _update_settings_from_protocol(self, protocol):
        """Update the values of sub-widgets from the given protocol, this will
        trigger the callback of the sub-widget if it is exist.
        """
        self.smearing.protocol = protocol
        self.pseudo_family_selector.protocol = protocol

        parameters = PwBaseWorkChain.get_protocol_inputs(protocol)

        self.kpoints_distance.value = parameters["kpoints_distance"]

    def _callback_value_set(self, _=None):
        """Callback function to set the parameters"""
        settings = {
            "kpoints_distance": self.kpoints_distance.value,
            "total_charge": self.total_charge.value,
            "degauss": self.smearing.degauss_value,
            "smearing": self.smearing.smearing_value,
        }

        self.update_settings(**settings)

    def update_settings(self, **kwargs):
        """Set the output dict from the given keyword arguments.
        This function will only update the traitlets but not the widget value.

        This function can also be used to set values directly for testing purpose.
        """
        self.value = kwargs

    def get_panel_value(self):
        # create the the initial_magnetic_moments as None (Default)
        # XXX: start from parameters = {} and then bundle the settings by purposes (e.g. pw, bands, etc.)
        parameters = {
            "initial_magnetic_moments": None,
            "pw": {
                "parameters": {
                    "SYSTEM": {},
                },
            },
        }
        # add clean_workdir to the parameters
        parameters["clean_workdir"] = self.clean_workdir.value

        # add the pseudo_family to the parameters
        parameters["pseudo_family"] = self.pseudo_family_selector.value
        if self.pseudo_setter.pseudos:
            parameters["pw"]["pseudos"] = self.pseudo_setter.pseudos
            parameters["pw"]["parameters"]["SYSTEM"][
                "ecutwfc"
            ] = self.pseudo_setter.ecutwfc
            parameters["pw"]["parameters"]["SYSTEM"][
                "ecutrho"
            ] = self.pseudo_setter.ecutrho
        # if override is not ticked, use the default value
        parameters["pw"]["parameters"]["SYSTEM"]["tot_charge"] = self.total_charge.value

        # add the kpoints_distance to the parameters
        parameters["kpoints_distance"] = self.value.get("kpoints_distance")

        if self.electronic_type == "metal":
            # smearing type setting
            parameters["pw"]["parameters"]["SYSTEM"][
                "smearing"
            ] = self.smearing.smearing_value
            # smearing degauss setting
            parameters["pw"]["parameters"]["SYSTEM"][
                "degauss"
            ] = self.smearing.degauss_value
            # magnetization logic
            if self.spin_type == "collinear":
                # check if override is ticked to use widget inputs , else use default
                if self.override.value:
                    # according to the selection use tot_magnetization or initial_magnetic_moments
                    if (
                        self.magnetization.magnetization_type.value
                        == "tot_magnetization"
                    ):
                        parameters["pw"]["parameters"]["SYSTEM"][
                            "tot_magnetization"
                        ] = self.magnetization.tot_magnetization.value
                    else:
                        parameters[
                            "initial_magnetic_moments"
                        ] = self.magnetization.get_magnetization()
        else:
            # magnetization in insulators
            if self.spin_type == "collinear":
                # Use tot_magnetization
                parameters["pw"]["parameters"]["SYSTEM"][
                    "tot_magnetization"
                ] = self.magnetization.tot_magnetization.value

        return parameters

    def set_panel_value(self, parameters):
        """Set the panel value from the given parameters."""

        if "pseudo_family" in parameters:
            pseudo_family_string = parameters["pseudo_family"]
            self.pseudo_family_selector.load_from_pseudo_family(
                PseudoFamily.from_string(pseudo_family_string)
            )
        if "pseudos" in parameters["pw"]:
            self.pseudo_setter.set_pseudos(parameters["pw"]["pseudos"], {})
            self.pseudo_setter.ecutwfc_setter.value = parameters["pw"]["parameters"][
                "SYSTEM"
            ]["ecutwfc"]
            self.pseudo_setter.ecutrho_setter.value = parameters["pw"]["parameters"][
                "SYSTEM"
            ]["ecutrho"]
        #
        self.kpoints_distance.value = parameters.get("kpoints_distance", 0.15)
        if parameters.get("pw") is not None:
            system = parameters["pw"]["parameters"]["SYSTEM"]
            if "degauss" in system:
                self.smearing.degauss.value = system["degauss"]
            if "smearing" in system:
                self.smearing.smearing.value = system["smearing"]
            self.total_charge.value = parameters["pw"]["parameters"]["SYSTEM"].get(
                "tot_charge", 0
            )
        if parameters.get("initial_magnetic_moments"):
            self.magnetization._set_magnetization_values(
                parameters.get("initial_magnetic_moments")
            )

    def reset(self):
        """Reset the widget and the traitlets"""

        with self.hold_trait_notifications():
            # Reset protocol dependent settings
            self._update_settings_from_protocol(self.protocol)

            # reset the pseudo family
            pseudo_family_dict = DEFAULT_PARAMETERS["advanced"]["pseudo_family"]
            pseudo_family = PseudoFamily(**pseudo_family_dict)

            self.pseudo_family_selector.load_from_pseudo_family(pseudo_family)

            # reset total charge
            self.total_charge.value = DEFAULT_PARAMETERS["advanced"]["tot_charge"]

            # reset the override checkbox
            self.override.value = False
            self.smearing.reset()
            # reset the pseudo setter
<<<<<<< HEAD
            if self.input_structure is None:
                self.pseudo_setter.structure = None
                self.pseudo_setter._reset()
            else:
                self.pseudo_setter._reset()
=======
            self.pseudo_setter._reset()
>>>>>>> 0f4279b3
            # reset the magnetization
            self.magnetization.reset()
            # reset mesh grid
            if self.input_structure is None:
                self.mesh_grid.value = " "

    def _display_mesh(self, _=None):
        if self.input_structure is None:
            return
        if self.kpoints_distance.value > 0:
            # To avoid creating an aiida node every time we change the kpoints_distance,
            # we use the function itself instead of the decorated calcfunction.
            mesh = create_kpoints_from_distance.process_class._func(
                self.input_structure,
                orm.Float(self.kpoints_distance.value),
                orm.Bool(True),
            )
            self.mesh_grid.value = "Mesh " + str(mesh.get_kpoints_mesh()[0])
        else:
            self.mesh_grid.value = "Please select a number higher than 0.0"


class MagnetizationSettings(ipw.VBox):
    """Widget to set the initial magnetic moments for each kind names defined in the StructureData (StructureDtaa.get_kind_names())
    Usually these are the names of the elements in the StructureData
    (For example 'C' , 'N' , 'Fe' . However the StructureData can have defined kinds like 'Fe1' and 'Fe2')

    The widget generate a dictionary that can be used to set initial_magnetic_moments in the builder of PwBaseWorkChain

    Attributes:
        input_structure(StructureData): trait that containes the input_strucgure (confirmed structure from previous step)
    """

    input_structure = tl.Instance(orm.StructureData, allow_none=True)
    electronic_type = tl.Unicode()
    disabled = tl.Bool()

    def __init__(self, **kwargs):
        self.input_structure = orm.StructureData()
        self.input_structure_labels = []
        self.tot_magnetization = ipw.BoundedFloatText(
            min=0,
            max=100,
            step=1,
            value=0.0,
            disabled=True,
            description="Total magnetization:",
            style={"description_width": "initial"},
        )
        self.magnetization_type = ipw.ToggleButtons(
            options=[
                ("Tot. Magnetization", "tot_magnetization"),
                ("Starting Magnetization", "atomic_type"),
            ],
            value="tot_magnetization",
            style={"description_width": "initial"},
        )
        self.description = ipw.HTML(
            "<b>Magnetization: Input structure not confirmed</b>"
        )
        self.kinds = self.create_kinds_widget()
        self.kinds_widget_out = ipw.Output()
        self.magnetization_out = ipw.Output()
        self.magnetization_type.observe(self._display_starting, "value")
        super().__init__(
            children=[
                self.description,
                self.magnetization_out,
                self.kinds_widget_out,
            ],
            layout=ipw.Layout(justify_content="space-between"),
            **kwargs,
        )

    @tl.observe("disabled")
    def _disabled_changed(self, _):
        """Disable the widget"""
        if hasattr(self.kinds, "children") and self.kinds.children:
            for i in range(len(self.kinds.children)):
                self.kinds.children[i].disabled = self.disabled
        self.tot_magnetization.disabled = self.disabled
        self.magnetization_type.disabled = self.disabled

    def reset(self):
        self.disabled = True
<<<<<<< HEAD
        self.tot_magnetization.value = 0.0
        #
        if self.input_structure is None:
            self.description.value = (
                "<b>Magnetization: Input structure not confirmed</b>"
            )
            self.kinds = None
        else:
            self.description.value = "<b>Magnetization</b>"
            self.kinds = self.create_kinds_widget()
=======
        if self.input_structure is None:
            self.description.value = (
                "Define magnetization: Input structure not confirmed"
            )
            self.kinds = None
            with self.kinds_widget_out:
                clear_output()

        else:
            self.update_kinds_widget()
>>>>>>> 0f4279b3

    def create_kinds_widget(self):
        if self.input_structure_labels:
            widgets_list = []
            for kind_label in self.input_structure_labels:
                kind_widget = ipw.BoundedFloatText(
                    description=kind_label,
                    min=-4,
                    max=4,
                    step=0.1,
                    value=0.0,
                    disabled=True,
                )
                widgets_list.append(kind_widget)
            kinds_widget = ipw.VBox(widgets_list)
        else:
            kinds_widget = None

        return kinds_widget

    @tl.observe("electronic_type")
    def _spin_type_changed(self, change):
        with self.magnetization_out:
            clear_output()
            if change["new"] == "metal":
                display(self.magnetization_type)
                self._display_starting({"new": self.magnetization_type.value})
            else:
                display(self.tot_magnetization)
                with self.kinds_widget_out:
                    clear_output()

    def update_kinds_widget(self):
        self.input_structure_labels = self.input_structure.get_kind_names()
        self.kinds = self.create_kinds_widget()
        self.description.value = "<b>Magnetization</b>"

    def _display_starting(self, value):
        if value["new"] == "tot_magnetization":
            with self.kinds_widget_out:
                clear_output()
                display(self.tot_magnetization)
        else:
            self.display_kinds()

    def display_kinds(self):
        if "PYTEST_CURRENT_TEST" not in os.environ and self.kinds:
            with self.kinds_widget_out:
                clear_output()
                display(self.kinds)

    def _update_widget(self, change):
        self.input_structure = change["new"]
        self.update_kinds_widget()

    def get_magnetization(self):
        """Method to generate the dictionary with the initial magnetic moments"""
        magnetization = {}
        for i in range(len(self.kinds.children)):
            magnetization[self.input_structure_labels[i]] = self.kinds.children[i].value
        return magnetization

    def _set_magnetization_values(self, magnetic_moments):
        """Set magnetization"""
        # self.override.value = True
        with self.hold_trait_notifications():
            for i in range(len(self.kinds.children)):
                if isinstance(magnetic_moments, dict):
                    self.kinds.children[i].value = magnetic_moments.get(
                        self.kinds.children[i].description, 0.0
                    )
                else:
                    self.kinds.children[i].value = magnetic_moments


class SmearingSettings(ipw.VBox):
    # accept protocol as input and set the values
    protocol = tl.Unicode(allow_none=True)

    # The output of the widget is a dictionary with the values of smearing and degauss
    degauss_value = tl.Float()
    smearing_value = tl.Unicode()

    smearing_description = ipw.HTML(
        """<p>
        The smearing type and width is set by the chosen <b>protocol</b>.
        Tick the box to override the default, not advised unless you've mastered <b>smearing effects</b> (click <a href="http://theossrv1.epfl.ch/Main/ElectronicTemperature"
        target="_blank">here</a> for a discussion).
    </p>"""
    )
    disabled = tl.Bool()

    def __init__(self, default_protocol=None, **kwargs):
        self._default_protocol = (
            default_protocol or DEFAULT_PARAMETERS["workchain"]["protocol"]
        )

        self.smearing = ipw.Dropdown(
            options=["cold", "gaussian", "fermi-dirac", "methfessel-paxton"],
            description="Smearing type:",
            disabled=False,
            style={"description_width": "initial"},
        )
        self.degauss = ipw.FloatText(
            step=0.005,
            description="Smearing width (Ry):",
            disabled=False,
            style={"description_width": "initial"},
        )
        ipw.dlink(
            (self, "disabled"),
            (self.degauss, "disabled"),
        )
        ipw.dlink(
            (self, "disabled"),
            (self.smearing, "disabled"),
        )
        self.degauss.observe(self._callback_value_set, "value")
        self.smearing.observe(self._callback_value_set, "value")

        super().__init__(
            children=[
                self.smearing_description,
                ipw.HBox([self.smearing, self.degauss]),
            ],
            layout=ipw.Layout(justify_content="space-between"),
            **kwargs,
        )

        # Default settings to trigger the callback
        self.protocol = self._default_protocol

    @tl.default("disabled")
    def _default_disabled(self):
        return False

    @tl.observe("protocol")
    def _protocol_changed(self, _):
        """Input protocol changed, update the widget values."""
        self._update_settings_from_protocol(self.protocol)

    def _update_settings_from_protocol(self, protocol):
        """Update the widget values from the given protocol, and trigger the callback."""
        parameters = PwBaseWorkChain.get_protocol_inputs(protocol)["pw"]["parameters"][
            "SYSTEM"
        ]

        with self.hold_trait_notifications():
            # This changes will trigger callbacks
            self.degauss.value = parameters["degauss"]
            self.smearing.value = parameters["smearing"]

    def _callback_value_set(self, _=None):
        """callback function to set the smearing and degauss values"""
        settings = {
            "degauss": self.degauss.value,
            "smearing": self.smearing.value,
        }
        self.update_settings(**settings)

    def update_settings(self, **kwargs):
        """Set the output dict from the given keyword arguments.
        This function will only update the traitlets but not the widget value.
        """
        self.degauss_value = kwargs.get("degauss")
        self.smearing_value = kwargs.get("smearing")

    def reset(self):
        """Reset the widget and the traitlets"""
        self.protocol = self._default_protocol

        with self.hold_trait_notifications():
            self._update_settings_from_protocol(self.protocol)
            self.disabled = True<|MERGE_RESOLUTION|>--- conflicted
+++ resolved
@@ -179,6 +179,11 @@
         else:
             self.magnetization.input_structure = None
             self.pseudo_setter.structure = None
+
+    @tl.observe("electronic_type")
+    def _electronic_type_changed(self, change):
+        """Input electronic_type changed, update the widget values."""
+        self.magnetization.electronic_type = change["new"]
 
     @tl.observe("electronic_type")
     def _electronic_type_changed(self, change):
@@ -337,15 +342,11 @@
             self.override.value = False
             self.smearing.reset()
             # reset the pseudo setter
-<<<<<<< HEAD
             if self.input_structure is None:
                 self.pseudo_setter.structure = None
                 self.pseudo_setter._reset()
             else:
                 self.pseudo_setter._reset()
-=======
-            self.pseudo_setter._reset()
->>>>>>> 0f4279b3
             # reset the magnetization
             self.magnetization.reset()
             # reset mesh grid
@@ -431,7 +432,6 @@
 
     def reset(self):
         self.disabled = True
-<<<<<<< HEAD
         self.tot_magnetization.value = 0.0
         #
         if self.input_structure is None:
@@ -442,18 +442,6 @@
         else:
             self.description.value = "<b>Magnetization</b>"
             self.kinds = self.create_kinds_widget()
-=======
-        if self.input_structure is None:
-            self.description.value = (
-                "Define magnetization: Input structure not confirmed"
-            )
-            self.kinds = None
-            with self.kinds_widget_out:
-                clear_output()
-
-        else:
-            self.update_kinds_widget()
->>>>>>> 0f4279b3
 
     def create_kinds_widget(self):
         if self.input_structure_labels:
