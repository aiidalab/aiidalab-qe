import ipywidgets as ipw
import traitlets as tl

from aiida import orm
from aiida.engine import ProcessState
from aiida.engine.processes import control
from aiidalab_widgets_base import (
    ProcessMonitor,
    ProcessNodesTreeWidget,
    WizardAppWidgetStep,
)

# trigger registration of the viewer widget:
from .workchain_viewer import WorkChainViewer  # noqa: F401

PROCESS_COMPLETED = "<h4>Workflow completed successfully!</h4>"
PROCESS_EXCEPTED = "<h4>Workflow is excepted!</h4>"
PROCESS_RUNNING = "<h4>Workflow is running!</h4>"


class ViewQeAppWorkChainStatusAndResultsStep(ipw.VBox, WizardAppWidgetStep):
    process = tl.Unicode(allow_none=True)

    def __init__(self, **kwargs):
        self.process_tree = ProcessNodesTreeWidget()
        ipw.dlink(
            (self, "process"),
            (self.process_tree, "value"),
        )
        self.process_tree.observe(self._update_node_view, names="selected_nodes")
        # keep track of the node views
        self.node_views = {}
        self.process_status = ipw.VBox(children=[self.process_tree])

        # Setup process monitor
        self.process_monitor = ProcessMonitor(
            timeout=0.2,
            callbacks=[
                self.process_tree.update,
                self._update_state,
            ],
        )
        ipw.dlink((self, "process"), (self.process_monitor, "value"))

        self.kill_button = ipw.Button(
            description="Kill workchain",
            tooltip="Kill the below workchain.",
            button_style="danger",
            icon="stop",
            layout=ipw.Layout(width="120px", display="none", margin="0px 20px 0px 0px"),
        )
        self.kill_button.on_click(self._on_click_kill_button)

        self.clean_scratch_button = ipw.Button(
            description="Clean remote data",
            tooltip="Clean the remote folders of the workchain.",
            button_style="danger",
            icon="trash",
            layout=ipw.Layout(width="150px", display="none", margin="0px 20px 0px 0px"),
        )
        self.clean_scratch_button.on_click(self._on_click_clean_scratch_button)
        self.update_result_button = ipw.Button(
            description="Update results tabs",
            tooltip="Trigger the update of the results tabs.",
            button_style="success",
            icon="refresh",
            layout=ipw.Layout(
                width="150px", display="block", margin="0px 20px 0px 0px"
            ),
        )
        self.update_result_button.on_click(self._on_click_update_result_button)

        self.process_info = ipw.HTML()

        super().__init__(
            [
                self.process_info,
                ipw.HBox(
                    children=[
                        self.kill_button,
                        self.update_result_button,
                        self.clean_scratch_button,
                    ]
                ),
                self.process_status,
            ],
            **kwargs,
        )

        self._update_kill_button_layout()

    def can_reset(self):
        "Do not allow reset while process is running."
        return self.state is not self.State.ACTIVE

    def reset(self):
        self.process = None

    def _update_state(self):
        """Based on the process state, update the state of the step."""
        if self.process is None:
            self.state = self.State.INIT
        else:
            process = orm.load_node(self.process)
            process_state = process.process_state
            if process_state in (
                ProcessState.CREATED,
                ProcessState.RUNNING,
                ProcessState.WAITING,
            ):
                self.state = self.State.ACTIVE
                self.process_info.value = PROCESS_RUNNING
            elif (
                process_state in (ProcessState.EXCEPTED, ProcessState.KILLED)
                or process.is_failed
            ):
                self.state = self.State.FAIL
                self.process_info.value = PROCESS_EXCEPTED
            elif process.is_finished_ok:
                self.state = self.State.SUCCESS
                self.process_info.value = PROCESS_COMPLETED
            # trigger the update of kill and clean button.
            if self.state in [self.State.SUCCESS, self.State.FAIL]:
                self._update_kill_button_layout()
                self._update_clean_scratch_button_layout()

    def _update_kill_button_layout(self):
        """Update the layout of the kill button."""
        # If no process is selected, hide the button.
        if self.process is None or self.process == "":
            self.kill_button.layout.display = "none"
        else:
            process = orm.load_node(self.process)
            # If the process is terminated, hide the button.
            if process.is_terminated:
                self.kill_button.layout.display = "none"
            else:
                self.kill_button.layout.display = "block"

        # If the step is not activated, no point to click the button, so disable it.
        # Only enable it if the process is on (RUNNING, CREATED, WAITING).
        if self.state is self.State.ACTIVE:
            self.kill_button.disabled = False
        else:
            self.kill_button.disabled = True

    def _update_clean_scratch_button_layout(self):
        """Update the layout of the kill button."""
        # The button is hidden by default, but if we load a new process, we hide again.
        if not self.process:
            self.clean_scratch_button.layout.display = "none"
        else:
            process = orm.load_node(self.process)
            # If the process is terminated, show the button.
            if process.is_terminated:
                self.clean_scratch_button.layout.display = "block"
            else:
                self.clean_scratch_button.layout.display = "none"

            # If the scratch is already empty, we should deactivate the button.
            # not sure about the performance if descendants are several.
            cleaned_bool = []
            for called_descendant in process.called_descendants:
                if isinstance(called_descendant, orm.CalcJobNode):
                    try:
                        cleaned_bool.append(
                            called_descendant.outputs.remote_folder.is_empty
                        )
                    except Exception:
                        pass
            self.clean_scratch_button.disabled = all(cleaned_bool)

    def _on_click_kill_button(self, _=None):
        """callback for the kill button.
        First kill the process, then update the kill button layout.
        """
        workchain = [orm.load_node(self.process)]
        control.kill_processes(workchain)

        # update the kill button layout
        self._update_kill_button_layout()

    def _on_click_clean_scratch_button(self, _=None):
        """callback for the clean scratch button.
        First clean the remote folders, then update the clean button layout.
        """
        process = orm.load_node(self.process)

        for called_descendant in process.called_descendants:
            if isinstance(called_descendant, orm.CalcJobNode):
                try:
                    called_descendant.outputs.remote_folder._clean()
                except Exception:
                    pass

        # update the kill button layout
        self._update_clean_scratch_button_layout()

    def _on_click_update_result_button(self, _=None):
        """Trigger the update of the results tabs."""
        # change the node to trigger the update of the view.
        self.node_view.node = None
        self.node_view.node = orm.load_node(self.process)

    @tl.observe("process")
    def _observe_process(self, _):
        """Callback for when the process is changed."""
        # The order of the following calls matters,
        # as the self.state is updated in the _update_state method.
        self._update_state()
        self._update_kill_button_layout()
<<<<<<< HEAD

    def _update_node_view(self, change):
        """Callback for when the a new node is selected."""
        from aiidalab_widgets_base.viewers import viewer

        nodes = change["new"]
        if not nodes:
            return
        # only show the first selected node
        node = nodes[0]
        # check if the viewer is already added
        if node.uuid in self.node_views:
            node_view = self.node_views[node.uuid]
        else:
            node_view = viewer(node)
            self.node_views[node.uuid] = node_view
        self.process_status.children = [self.process_tree, node_view]
=======
        self._update_clean_scratch_button_layout()
>>>>>>> 2924582b
<|MERGE_RESOLUTION|>--- conflicted
+++ resolved
@@ -209,7 +209,7 @@
         # as the self.state is updated in the _update_state method.
         self._update_state()
         self._update_kill_button_layout()
-<<<<<<< HEAD
+        self._update_clean_scratch_button_layout()
 
     def _update_node_view(self, change):
         """Callback for when the a new node is selected."""
@@ -226,7 +226,4 @@
         else:
             node_view = viewer(node)
             self.node_views[node.uuid] = node_view
-        self.process_status.children = [self.process_tree, node_view]
-=======
-        self._update_clean_scratch_button_layout()
->>>>>>> 2924582b
+        self.process_status.children = [self.process_tree, node_view]