<head>
  <style>
    {{ style }}
  </style>
</head>

<body>

<div class="row">
  <div class="column">
    <h3>Standard Settings</h3>
    <table>
      <tr>
        <td>Structure geometry optimized</td>
        <td>{{ relaxed | fmt_yes_no }}</td>
      </tr>
      {% if relaxed %}
      <tr>
        <td>Optimization method</td>
        <td>{{ relax_method }}</td>
      </tr>
      {% endif %}
      <tr>
        <td>Protocol</td>
        <td>{{ protocol }}</td>
      </tr>
      <tr>
        <td>Magnetism</td>
        <td>{{ material_magnetic }}</td>
      </tr>
      <tr>
        <td>Electronic type</td>
        <td>{{ electronic_type }}</td>
      </tr>
      <tr>
        <td>Periodicity</td>
        <td>{{ periodicity }}</td>
      </tr>

    </table>
  </div>
  <div class="column">
    <h3>Advanced Settings</h3>
    <table>
      <tr>
        <td>Functional</td>
          <td>
          <a href="{{ functional_link }}" target="_blank">
            {{ functional }}
          </a>
          </td>
      </tr>
      <tr>
        <td>Pseudopotential library</td>
        <td>
          <a href="{{ pseudo_link }}" target="_blank">
            {{ pseudo_library }} {{ pseudo_protocol }} v{{ pseudo_version }}
          </a>
        </td>
      </tr>
      <tr>
        <td>Energy cutoff (wave functions)</td>
        <td>{{ energy_cutoff_wfc }} Ry</td>
      </tr>
      <tr>
        <td>Energy cutoff (charge density)</td>
        <td>{{ energy_cutoff_rho }} Ry</td>
      </tr>
      <tr>
        <td>Occupation type (SCF)</td>
        <td>{{ occupation_type }}</td>
      </tr>
      {% if occupation_type == "smearing" %}
      <tr>
        <td>Smearing width (degauss)</td>
        <td>{{ degauss }} Ry</td>
      </tr>
      <tr>
        <td>Smearing type</td>
        <td>{{ smearing }}</td>
      </tr>
      {% endif %}
      <tr>
        <td>K-point mesh distance (SCF)</td>
        <td>{{ scf_kpoints_distance }} &#8491;<sup>-1</sup></td>
      </tr>
      {% if bands_computed %}
      <tr>
        <td>K-point line distance (Bands)</td>
        <td>{{ bands_kpoints_distance }} &#8491;<sup>-1</sup></td>
      </tr>
      {% endif %}
      {% if pdos_computed %}
      <tr>
        <td>K-point mesh distance (NSCF)</td>
        <td>{{ nscf_kpoints_distance }} &#8491;<sup>-1</sup></td>
      </tr>
      {% endif %}
      <tr>
        <td>Total Charge</td>
        <td>{{ tot_charge }}</td>
      </tr>
      <tr>
        <td>Van der Waals Correction</td>
        <td>{{ vdw_corr }}</td>
      </tr>

      {% if tot_magnetization %}
      <tr>
        <td>Total magnetization</td>
        <td>{{ tot_magnetization }} </td>
      </tr>
      {% else %}
      <tr>
        <td>Initial Magnetic Moments</td>
        <td>{{ initial_magnetic_moments }}</td>
      </tr>
<<<<<<< HEAD
      {% if hubbard_u %}
      <tr>
        <td>DFT+U</td>
        <td>{{ hubbard_u }}</td>
      </tr>
=======
>>>>>>> dcb951d4
      {% endif %}
    </table>
  </div>
</div>

</body><|MERGE_RESOLUTION|>--- conflicted
+++ resolved
@@ -115,14 +115,12 @@
         <td>Initial Magnetic Moments</td>
         <td>{{ initial_magnetic_moments }}</td>
       </tr>
-<<<<<<< HEAD
+      {% endif %}
       {% if hubbard_u %}
       <tr>
         <td>DFT+U</td>
         <td>{{ hubbard_u }}</td>
       </tr>
-=======
->>>>>>> dcb951d4
       {% endif %}
     </table>
   </div>
