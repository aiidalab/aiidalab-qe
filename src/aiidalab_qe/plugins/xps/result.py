--- conflicted
+++ resolved
@@ -219,22 +219,14 @@
             paras,
             fill,
             g,
-<<<<<<< HEAD
-        ]
-        self._get_corrections()
-=======
             correction_energies_table,
         ]
->>>>>>> 92689148
 
     def _get_corrections(self):
         from aiida.orm.utils.serialize import deserialize_unsafe
 
         ui_parameters = self.node.base.extras.get("ui_parameters", {})
         ui_parameters = deserialize_unsafe(ui_parameters)
-<<<<<<< HEAD
-        print("ui_parameters: ", ui_parameters["xps"]["correction_energies"])
-=======
         correction_energies = ui_parameters["xps"]["correction_energies"]
         # create a table for the correction energies using ipywidgets
         correction_energies_table = ipw.HTML(
@@ -248,5 +240,4 @@
                 continue
             exp = value["exp"]
             correction_energies_table.value += f"<tr><td>{peak}</td><td>{exp}</td></tr>"
-        return correction_energies_table
->>>>>>> 92689148
+        return correction_energies_table