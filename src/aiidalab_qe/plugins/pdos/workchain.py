from aiida import orm
from aiida.plugins import WorkflowFactory
from aiida_quantumespresso.common.types import ElectronicType, SpinType

PdosWorkChain = WorkflowFactory("quantumespresso.pdos")


def check_codes(pw_code, dos_code, projwfc_code):
    """Check that the codes are installed on the same computer."""
    if (
        not any(
            [
                pw_code is None,
                dos_code is None,
                projwfc_code is None,
            ]
        )
        and len(
            set(
                (
                    pw_code.computer.pk,
                    dos_code.computer.pk,
                    projwfc_code.computer.pk,
                )
            )
        )
        != 1
    ):
        raise ValueError(
            "All selected codes must be installed on the same computer. This is because the "
            "PDOS calculations rely on large files that are not retrieved by AiiDA."
        )


def update_resources(builder, codes):
    builder.scf.pw.metadata.options.resources = {
        "num_machines": codes.get("pw")["nodes"],
        "num_mpiprocs_per_machine": codes.get("pw")["cpus"],
    }
    builder.scf.pw.parallelization = orm.Dict(dict=codes["pw"]["parallelization"])
    builder.nscf.pw.metadata.options.resources = {
        "num_machines": codes.get("pw")["nodes"],
        "num_mpiprocs_per_machine": codes.get("pw")["cpus"],
    }
    builder.nscf.pw.parallelization = orm.Dict(dict=codes["pw"]["parallelization"])
    builder.dos.metadata.options.resources = {
        "num_machines": codes.get("dos")["nodes"],
        "num_mpiprocs_per_machine": codes.get("dos")["cpus"],
    }
    builder.projwfc.metadata.options.resources = {
        "num_machines": codes.get("projwfc")["nodes"],
        "num_mpiprocs_per_machine": codes.get("projwfc")["cpus"],
    }
    # disable the parallelization setting for projwfc
    # npool = codes["pw"]["parallelization"]["npool"]
    # builder.projwfc.settings = orm.Dict(dict={"cmdline": ["-nk", str(npool)]})


def get_builder(codes, structure, parameters, **kwargs):
    from copy import deepcopy

    pw_code = codes.get("pw")["code"]
    dos_code = codes.get("dos")["code"]
    projwfc_code = codes.get("projwfc")["code"]
    check_codes(pw_code, dos_code, projwfc_code)
    protocol = parameters["workchain"]["protocol"]

    scf_overrides = deepcopy(parameters["advanced"])
    nscf_overrides = deepcopy(parameters["advanced"])

    # Update the nscf kpoints distance from the setting panel
    nscf_overrides["kpoints_distance"] = parameters["pdos"]["nscf_kpoints_distance"]

    overrides = {
        "scf": scf_overrides,
        "nscf": nscf_overrides,
    }
    if dos_code is not None and projwfc_code is not None:
        pdos = PdosWorkChain.get_builder_from_protocol(
            pw_code=pw_code,
            dos_code=dos_code,
            projwfc_code=projwfc_code,
            structure=structure,
            protocol=protocol,
            electronic_type=ElectronicType(parameters["workchain"]["electronic_type"]),
            spin_type=SpinType(parameters["workchain"]["spin_type"]),
            initial_magnetic_moments=parameters["advanced"]["initial_magnetic_moments"],
            overrides=overrides,
            **kwargs,
        )
        # pop the inputs that are exclueded from the expose_inputs
        pdos.pop("structure", None)
        pdos.pop("clean_workdir", None)
<<<<<<< HEAD
        # update resources
        update_resources(pdos, codes)

=======

        if (
            scf_overrides["pw"]["parameters"]["SYSTEM"].get("tot_magnetization")
            is not None
        ):
            pdos.scf["pw"]["parameters"]["SYSTEM"].pop("starting_magnetization", None)
            pdos.nscf["pw"]["parameters"]["SYSTEM"].pop("starting_magnetization", None)
>>>>>>> 2c5ca554
    else:
        raise ValueError("The dos_code and projwfc_code are required.")
    return pdos


workchain_and_builder = {
    "workchain": PdosWorkChain,
    "exclude": ("clean_workdir", "structure", "relax"),
    "get_builder": get_builder,
}<|MERGE_RESOLUTION|>--- conflicted
+++ resolved
@@ -91,11 +91,9 @@
         # pop the inputs that are exclueded from the expose_inputs
         pdos.pop("structure", None)
         pdos.pop("clean_workdir", None)
-<<<<<<< HEAD
         # update resources
         update_resources(pdos, codes)
 
-=======
 
         if (
             scf_overrides["pw"]["parameters"]["SYSTEM"].get("tot_magnetization")
@@ -103,7 +101,6 @@
         ):
             pdos.scf["pw"]["parameters"]["SYSTEM"].pop("starting_magnetization", None)
             pdos.nscf["pw"]["parameters"]["SYSTEM"].pop("starting_magnetization", None)
->>>>>>> 2c5ca554
     else:
         raise ValueError("The dos_code and projwfc_code are required.")
     return pdos
