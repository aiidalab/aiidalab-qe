from aiidalab_qe.common.panel import CodePanel, OutlinePanel

from .result import Result
from .setting import Setting
from .workchain import workchain_and_builder


class PdosOutline(OutlinePanel):
    title = "Projected density of states"
    help = """"""


class DosCodePanel(CodePanel):
    title = "Code"
    description = "dos.x"
    default_calc_job_plugin = "quantumespresso.dos"


class ProjwfcCodePanel(CodePanel):
    title = "Code"
    description = "projwfc.x"
    default_calc_job_plugin = "quantumespresso.projwfc"


pdos = {
    "outline": PdosOutline,
<<<<<<< HEAD
    "code": {"dos": DosCodePanel, "projwfc": ProjwfcCodePanel},
=======
    "setting": Setting,
>>>>>>> 967c3f8d
    "result": Result,
    "workchain": workchain_and_builder,
}<|MERGE_RESOLUTION|>--- conflicted
+++ resolved
@@ -24,11 +24,8 @@
 
 pdos = {
     "outline": PdosOutline,
-<<<<<<< HEAD
-    "code": {"dos": DosCodePanel, "projwfc": ProjwfcCodePanel},
-=======
+    "code": {"dos": DosCodePanel, "projwfc": ProjwfcCodePanel}
     "setting": Setting,
->>>>>>> 967c3f8d
     "result": Result,
     "workchain": workchain_and_builder,
 }