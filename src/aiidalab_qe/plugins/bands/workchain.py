import numpy as np
from aiida import orm
from aiida.plugins import DataFactory, WorkflowFactory
from aiida_quantumespresso.common.types import ElectronicType, SpinType

GAMMA = "\u0393"

PwBandsWorkChain = WorkflowFactory("quantumespresso.pw.bands")
KpointsData = DataFactory("core.array.kpoints")


def points_per_branch(vector_a, vector_b, reciprocal_cell, bands_kpoints_distance):
    """function to calculate the number of points per branch depending on the kpoints_distance and the reciprocal cell"""
    scaled_vector_a = np.array(vector_a)
    scaled_vector_b = np.array(vector_b)
    reciprocal_vector_a = scaled_vector_a.dot(reciprocal_cell)
    reciprocal_vector_b = scaled_vector_b.dot(reciprocal_cell)
    distance = np.linalg.norm(reciprocal_vector_a - reciprocal_vector_b)
    return round(distance / bands_kpoints_distance)


def calculate_bands_kpoints_distance(kpoints_distance):
    """function to calculate the bands_kpoints_distance depending on the kpoints_distance"""
    if kpoints_distance >= 0.5:
        return 0.1
    elif 0.15 < kpoints_distance < 0.5:
        return 0.025
    else:
        return 0.015


def generate_kpath_1d(structure, kpoints_distance):
    """Return a kpoints object for one dimensional systems (from Gamma to X)
    The number of kpoints is calculated based on the kpoints_distance (as in the PwBandsWorkChain protocol)
    """
    kpoints = KpointsData()
    kpoints.set_cell_from_structure(structure)
    reciprocal_cell = kpoints.reciprocal_cell
    bands_kpoints_distance = calculate_bands_kpoints_distance(kpoints_distance)

    # Number of points per branch
    num_points_per_branch = points_per_branch(
        [0.0, 0.0, 0.0],
        [0.5, 0.0, 0.0],
        reciprocal_cell,
        bands_kpoints_distance,
    )
    # Generate the kpoints
    points = np.linspace(
        start=[0.0, 0.0, 0.0],
        stop=[0.5, 0.0, 0.0],
        endpoint=True,
        num=num_points_per_branch,
    )
    kpoints.set_kpoints(points.tolist())
    kpoints.labels = [[0, GAMMA], [len(points) - 1, "X"]]
    return kpoints


def generate_kpath_2d(structure, kpoints_distance, kpath_2d):
    """Return a kpoints object for two dimensional systems based on the selected 2D symmetry path
    The number of kpoints is calculated based on the kpoints_distance (as in the PwBandsWorkChain protocol)
    The 2D symmetry paths are defined as in The Journal of Physical Chemistry Letters 2022 13 (50), 11581-11594 (https://pubs.acs.org/doi/10.1021/acs.jpclett.2c02972)
    """
    kpoints = KpointsData()
    kpoints.set_cell_from_structure(structure)
    reciprocal_cell = kpoints.reciprocal_cell
    bands_kpoints_distance = calculate_bands_kpoints_distance(kpoints_distance)

    # dictionary with the 2D symmetry paths
    selected_paths = {
        "hexagonal": {
            "path": [
                [0.0, 0.0, 0.0],
                [0.5, 0.0, 0.0],
                [0.33333, 0.33333, 0.0],
                [1.0, 0.0, 0.0],
            ],
            "labels": [GAMMA, "M", "K", GAMMA],
        },
        "square": {
            "path": [
                [0.0, 0.0, 0.0],
                [0.5, 0.0, 0.0],
                [0.5, 0.5, 0.0],
                [1.0, 0.0, 0.0],
            ],
            "labels": [GAMMA, "X", "M", GAMMA],
        },
        "rectangular": {
            "path": [
                [0.0, 0.0, 0.0],
                [0.5, 0.0, 0.0],
                [0.5, 0.5, 0.0],
                [0.0, 0.5, 0.0],
                [1.0, 0.0, 0.0],
            ],
            "labels": [GAMMA, "X", "S", "Y", GAMMA],
        },
    }
    # if the selected path is centered_rectangular or oblique, the path is calculated based on the reciprocal cell
    if kpath_2d in ["centered_rectangular", "oblique"]:
        a1 = reciprocal_cell[0]
        a2 = reciprocal_cell[1]
        norm_a1 = np.linalg.norm(a1)
        norm_a2 = np.linalg.norm(a2)
        cos_gamma = (
            a1.dot(a2) / (norm_a1 * norm_a2)
        )  # Angle between a1 and a2 # like in https://pubs.acs.org/doi/10.1021/acs.jpclett.2c02972
        gamma = np.arccos(cos_gamma)
        eta = (1 - (norm_a1 / norm_a2) * cos_gamma) / (2 * np.power(np.sin(gamma), 2))
        nu = 0.5 - (eta * norm_a2 * cos_gamma) / norm_a1
        selected_paths["centered_rectangular"] = {
            "path": [
                [0.0, 0.0, 0.0],
                [0.5, 0.0, 0.0],
                [1 - eta, nu, 0],
                [0.5, 0.5, 0.0],
                [eta, 1 - nu, 0.0],
                [1.0, 0.0, 0.0],
            ],
            "labels": [GAMMA, "X", "H_1", "C", "H", GAMMA],
        }
        selected_paths["oblique"] = {
            "path": [
                [0.0, 0.0, 0.0],
                [0.5, 0.0, 0.0],
                [1 - eta, nu, 0],
                [0.5, 0.5, 0.0],
                [eta, 1 - nu, 0.0],
                [0.0, 0.5, 0.0],
                [1.0, 0.0, 0.0],
            ],
            "labels": [GAMMA, "X", "H_1", "C", "H", "Y", GAMMA],
        }
    points_branch = []
    num_per_branch = []
    path = selected_paths[kpath_2d]["path"]
    labels = selected_paths[kpath_2d]["labels"]
    branches = zip(
        path[:-1], path[1:]
    )  # zip the path with the next point in the path to define the branches

    # Calculate the number of points per branch and generate the kpoints
    for branch in branches:
        num_points_per_branch = points_per_branch(
            branch[0], branch[1], reciprocal_cell, bands_kpoints_distance
        )
        if branch[1] == [1.0, 0.0, 0.0]:
            points = np.linspace(
                start=branch[0],
                stop=branch[1],
                endpoint=True,
                num=num_points_per_branch,
            )
        else:
            points = np.linspace(
                start=branch[0], stop=branch[1], num=num_points_per_branch
            )
        points_branch.append(points.tolist())
        num_per_branch.append(num_points_per_branch)

    # Generate the kpoints as single list and add the labels
    list_kpoints = [item for sublist in points_branch for item in sublist]
    kpoints.set_kpoints(list_kpoints)
    kpoints.labels = [
        [index, labels[index]]
        if index == 0
        else [list_kpoints.index(value, 1), labels[index]]
        for index, value in enumerate(path)
    ]
    return kpoints


def update_resources(builder, codes):
    builder.scf.pw.metadata.options.resources = {
        "num_machines": codes.get("pw")["nodes"],
        "num_mpiprocs_per_machine": codes.get("pw")["cpus"],
    }
    builder.scf.pw.parallelization = orm.Dict(dict=codes["pw"]["parallelization"])
    builder.bands.pw.metadata.options.resources = {
        "num_machines": codes.get("pw")["nodes"],
        "num_mpiprocs_per_machine": codes.get("pw")["cpus"],
    }
    builder.bands.pw.parallelization = orm.Dict(dict=codes["pw"]["parallelization"])


def get_builder(codes, structure, parameters, **kwargs):
    """Get a builder for the PwBandsWorkChain."""
    from copy import deepcopy

    pw_code = codes.get("pw")["code"]
    protocol = parameters["workchain"]["protocol"]
    scf_overrides = deepcopy(parameters["advanced"])
    relax_overrides = {
        "base": deepcopy(parameters["advanced"]),
        "base_final_scf": deepcopy(parameters["advanced"]),
    }
    bands_overrides = deepcopy(parameters["advanced"])
    bands_overrides.pop("kpoints_distance", None)
    bands_overrides["pw"]["parameters"]["SYSTEM"].pop("smearing", None)
    bands_overrides["pw"]["parameters"]["SYSTEM"].pop("degauss", None)
    overrides = {
        "scf": scf_overrides,
        "bands": bands_overrides,
        "relax": relax_overrides,
    }
    bands = PwBandsWorkChain.get_builder_from_protocol(
        code=pw_code,
        structure=structure,
        protocol=protocol,
        electronic_type=ElectronicType(parameters["workchain"]["electronic_type"]),
        spin_type=SpinType(parameters["workchain"]["spin_type"]),
        initial_magnetic_moments=parameters["advanced"]["initial_magnetic_moments"],
        overrides=overrides,
        **kwargs,
    )

    if structure.pbc != (True, True, True):
        kpoints_distance = parameters["advanced"]["kpoints_distance"]
        if structure.pbc == (True, False, False):
            kpoints = generate_kpath_1d(structure, kpoints_distance)
        elif structure.pbc == (True, True, False):
            kpoints = generate_kpath_2d(
                structure, kpoints_distance, parameters["bands"]["kpath_2d"]
            )
        bands.pop("bands_kpoints_distance")
        bands.update({"bands_kpoints": kpoints})

    # pop the inputs that are excluded from the expose_inputs
    bands.pop("relax")
    bands.pop("structure", None)
    bands.pop("clean_workdir", None)
<<<<<<< HEAD
    # update resources
    update_resources(bands, codes)
=======

    if scf_overrides["pw"]["parameters"]["SYSTEM"].get("tot_magnetization") is not None:
        bands.scf["pw"]["parameters"]["SYSTEM"].pop("starting_magnetization", None)
        bands.bands["pw"]["parameters"]["SYSTEM"].pop("starting_magnetization", None)
>>>>>>> 2c5ca554

    return bands


workchain_and_builder = {
    "workchain": PwBandsWorkChain,
    "exclude": ("clean_workdir", "structure", "relax"),
    "get_builder": get_builder,
}<|MERGE_RESOLUTION|>--- conflicted
+++ resolved
@@ -231,15 +231,12 @@
     bands.pop("relax")
     bands.pop("structure", None)
     bands.pop("clean_workdir", None)
-<<<<<<< HEAD
     # update resources
     update_resources(bands, codes)
-=======
 
     if scf_overrides["pw"]["parameters"]["SYSTEM"].get("tot_magnetization") is not None:
         bands.scf["pw"]["parameters"]["SYSTEM"].pop("starting_magnetization", None)
         bands.bands["pw"]["parameters"]["SYSTEM"].pop("starting_magnetization", None)
->>>>>>> 2c5ca554
 
     return bands
 
