--- conflicted
+++ resolved
@@ -245,7 +245,6 @@
         # Convert paths to a list of Scatter objects
         scatter_objects = []
 
-<<<<<<< HEAD
         spin_polarized = 1 in bands_data["band_type_idx"]
         for spin in [0, 1]:
             # In case of non-spin-polarized or SOC calculations, the spin index is only 0
@@ -273,84 +272,6 @@
                     showlegend=False,
                 )
             )
-=======
-        for band in paths:
-            if not spin_type:
-                # Non-spin-polarized case
-                for bands in band["values"]:
-                    bands_np = np.array(bands)
-                    scatter_objects.append(
-                        go.Scatter(
-                            x=band["x"],
-                            y=bands_np - self.fermi_energy["fermi_energy"],
-                            mode="lines",
-                            line=dict(
-                                color=self.SETTINGS["bands_linecolor"],
-                                shape="spline",
-                                smoothing=1.3,
-                            ),
-                            showlegend=False,
-                        )
-                    )
-            else:
-                half_len = len(band["values"]) // 2
-                first_half = band["values"][:half_len]
-                second_half = band["values"][half_len:]
-
-                # Red line for the Spin up
-                color_first_half = self.SETTINGS["bands_up_linecolor"]
-                # Blue line for the Spin down
-                color_second_half = self.SETTINGS["bands_down_linecolor"]
-                if "fermi_energy" in self.fermi_energy:
-                    for bands, color in zip(
-                        (first_half, second_half), (color_first_half, color_second_half)
-                    ):
-                        bands_np = np.array(bands)
-                        scatter_objects.append(
-                            go.Scatter(
-                                x=band["x"],
-                                y=bands_np - self.fermi_energy["fermi_energy"],
-                                mode="lines",
-                                line=dict(
-                                    color=color,
-                                    shape="spline",
-                                    smoothing=1.3,
-                                ),
-                                showlegend=False,
-                            )
-                        )
-                else:
-                    for bands, color, fermi_energy in zip(
-                        (first_half, second_half),
-                        (color_first_half, color_second_half),
-                        (
-                            self.fermi_energy["fermi_energy_up"],
-                            self.fermi_energy["fermi_energy_down"],
-                        ),
-                    ):
-                        for band_values in bands:
-                            bands_np = np.array(band_values)
-                            scatter_objects.append(
-                                go.Scatter(
-                                    x=band["x"],
-                                    y=bands_np - fermi_energy,
-                                    mode="lines",
-                                    line=dict(
-                                        color=color,
-                                        shape="spline",
-                                        smoothing=1.3,
-                                    ),
-                                    showlegend=False,
-                                )
-                            )
-
-        if plot_type == "bands_only":
-            fig.add_traces(scatter_objects)
-        else:
-            rows = [1] * len(scatter_objects)
-            cols = [1] * len(scatter_objects)
-            fig.add_traces(scatter_objects, rows=rows, cols=cols)
->>>>>>> 6651c8b9
 
         self._add_traces_to_fig(fig, scatter_objects, 1)
 
@@ -365,7 +286,6 @@
         # Vectorize Scatter object creation
         for i, trace in enumerate(dos_data):
             dos_np = np.array(trace["x"])
-<<<<<<< HEAD
             fill = "tozerox" if self.plot_type == "combined" else "tozeroy"
             x_data = (
                 trace["y"]
@@ -377,44 +297,6 @@
                 if self.plot_type == "combined"
                 else trace["y"]
             )
-=======
-            fill = "tozerox" if plot_type == "combined" else "tozeroy"
-
-            if "fermi_energy" in self.fermi_energy:
-                y_data = (
-                    dos_np - self.fermi_energy["fermi_energy"]
-                    if plot_type == "combined"
-                    else trace["y"]
-                )
-                x_data = (
-                    trace["y"]
-                    if plot_type == "combined"
-                    else dos_np - self.fermi_energy["fermi_energy"]
-                )
-            else:
-                if trace["label"].endswith("(↑)"):
-                    y_data = (
-                        dos_np - self.fermi_energy["fermi_energy_up"]
-                        if plot_type == "combined"
-                        else trace["y"]
-                    )
-                    x_data = (
-                        trace["y"]
-                        if plot_type == "combined"
-                        else dos_np - self.fermi_energy["fermi_energy_up"]
-                    )
-                else:
-                    y_data = (
-                        dos_np - self.fermi_energy["fermi_energy_down"]
-                        if plot_type == "combined"
-                        else trace["y"]
-                    )
-                    x_data = (
-                        trace["y"]
-                        if plot_type == "combined"
-                        else dos_np - self.fermi_energy["fermi_energy_down"]
-                    )
->>>>>>> 6651c8b9
             scatter_objects[i] = go.Scatter(
                 x=x_data,
                 y=y_data,
@@ -1077,19 +959,7 @@
             }
         curated_proj.append(orbital_proj_pdos)
 
-<<<<<<< HEAD
     return curated_proj
-=======
-    data = json.loads(outputs.band_structure._exportcontent("json", comments=False)[0])
-    # The fermi energy from band calculation is not robust.
-    if "fermi_energy_up" in outputs.band_parameters:
-        data["fermi_energy_up"] = outputs.band_parameters["fermi_energy_up"]
-        data["fermi_energy_down"] = outputs.band_parameters["fermi_energy_down"]
-    else:
-        data["fermi_energy"] = outputs.band_parameters["fermi_energy"] or fermi_energy
-    data["pathlabels"] = get_bands_labeling(data)
-    return data
->>>>>>> 6651c8b9
 
 
 def get_bands_labeling(bandsdata: dict) -> list:
