--- conflicted
+++ resolved
@@ -621,7 +621,6 @@
         self.structure = deepcopy(new_structure)
 
 
-<<<<<<< HEAD
 class QEAppComputationalResourcesWidget(ipw.VBox):
     value = traitlets.Unicode(allow_none=True)
     nodes = traitlets.Int(default_value=1)
@@ -873,7 +872,7 @@
         super().set_parameters(parameters)
         if "parallelization" in parameters:
             self.set_parallelization(parameters["parallelization"])
-=======
+
 class HubbardWidget(ipw.VBox):
     """Widget for setting up Hubbard parameters."""
 
@@ -1277,5 +1276,4 @@
             }
         else:
             eigenvalues_dict = {}
-        return eigenvalues_dict
->>>>>>> 26889ead
+        return eigenvalues_dict