# trigger registration of the viewer widget:
from .node_view import CalcJobNodeViewerWidget  # noqa: F401
from .process import QeAppWorkChainSelector, WorkChainSelector
from .widgets import (
    AddingTagsEditor,
    LazyLoadedOptimade,
    LazyLoadedStructureBrowser,
    PeriodicityEditor,
    ShakenBreakEditor,
)

__all__ = [
    "AddingTagsEditor",
    "LazyLoadedOptimade",
    "LazyLoadedStructureBrowser",
    "PeriodicityEditor",
    "QeAppWorkChainSelector",
    "WorkChainSelector",
<<<<<<< HEAD
    "PeriodicityEditor",
    "ShakenBreakEditor",
=======
>>>>>>> 1c59b5c2
]<|MERGE_RESOLUTION|>--- conflicted
+++ resolved
@@ -16,9 +16,6 @@
     "PeriodicityEditor",
     "QeAppWorkChainSelector",
     "WorkChainSelector",
-<<<<<<< HEAD
     "PeriodicityEditor",
     "ShakenBreakEditor",
-=======
->>>>>>> 1c59b5c2
 ]