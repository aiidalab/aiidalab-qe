import ipywidgets as ipw


def get_start_widget(appbase, jupbase, notebase):  # noqa: ARG001
<<<<<<< HEAD
    return ipw.HTML(
        f"""
        <table>
        <tr>
        <th style="text-align:center">Utils</th>
        <tr>
        <td valign="top"><ul>
            <li><a href="{appbase}/calculation_history.ipynb" target="_blank">Calculation history</a></li>
            <li><a href="{appbase}/plugin_list.ipynb" target="_blank">Plugins</a></li>
        </ul></td>
        </tr>
        </table>
    <div align="center">
        <a href="{appbase}/qe.ipynb" target="_blank">
            <img src="https://gitlab.com/QEF/q-e/raw/develop/logo.jpg" height="120px" width=243px">
        </a>
    </div>"""
    )
=======
    return ipw.HTML(f"""
        <div class="app-container">
            <a href="https://www.quantum-espresso.org/" target="_blank">
                <img
                    src="https://gitlab.com/QEF/q-e/raw/develop/logo.jpg"
                    height="180px"
                    width=323px">
            </a>
            <div class="features">
                <a
                    class="feature"
                    href="{appbase}/qe.ipynb"
                    target="_blank">
                    <img
                        class="feature-logo"
                        src="{appbase}/miscellaneous/logos/workbench.png"
                        alt="New calculation" />
                    <div class="feature-label">New calculation</div>
                </a>
                <a
                    class="feature"
                    href="{appbase}/calculation_history.ipynb"
                    target="_blank">
                    <img
                        class="feature-logo"
                        src="{appbase}/miscellaneous/logos/history.png"
                        alt="Calculation history" />
                    <div class="feature-label">Calculation History</div>
                </a>
                <a
                    class="feature"
                    href="{appbase}/plugin_list.ipynb"
                    target="_blank">
                    <img
                        class="feature-logo"
                        src="{appbase}/miscellaneous/logos/plugins.png"
                        alt="Plugin store" />
                    <div class="feature-label">Plugin store</div>
                </a>
            </div>
        </div>
    """)
>>>>>>> b2887808
<|MERGE_RESOLUTION|>--- conflicted
+++ resolved
@@ -2,26 +2,6 @@
 
 
 def get_start_widget(appbase, jupbase, notebase):  # noqa: ARG001
-<<<<<<< HEAD
-    return ipw.HTML(
-        f"""
-        <table>
-        <tr>
-        <th style="text-align:center">Utils</th>
-        <tr>
-        <td valign="top"><ul>
-            <li><a href="{appbase}/calculation_history.ipynb" target="_blank">Calculation history</a></li>
-            <li><a href="{appbase}/plugin_list.ipynb" target="_blank">Plugins</a></li>
-        </ul></td>
-        </tr>
-        </table>
-    <div align="center">
-        <a href="{appbase}/qe.ipynb" target="_blank">
-            <img src="https://gitlab.com/QEF/q-e/raw/develop/logo.jpg" height="120px" width=243px">
-        </a>
-    </div>"""
-    )
-=======
     return ipw.HTML(f"""
         <div class="app-container">
             <a href="https://www.quantum-espresso.org/" target="_blank">
@@ -63,5 +43,4 @@
                 </a>
             </div>
         </div>
-    """)
->>>>>>> b2887808
+    """)