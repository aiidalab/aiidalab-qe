--- conflicted
+++ resolved
@@ -13,14 +13,10 @@
     title: Muon spectroscopy (aiidalab-qe-muon)
     description: Compute properties to assist µSR experiments, such as muon stopping sites and related properties (local fields and polarization signals).
     author: Miki Bonacci, Ifeanyi J. Onuorah, Pietro Bonfa', Giovanni Pizzi and Roberto de Renzi
-<<<<<<< HEAD
     github: https://github.com/mikibonacci/aiidalab-qe-muon@v1.0.0
-=======
-    github: https://github.com/mikibonacci/aiidalab-qe-muon
     status: stable
     category: calculation
     requires_aiidalab_qe: '>=24.10.0'
->>>>>>> dd81b126
 
 aiida-qe-xspec:
     title: Core-level spectroscopy (aiida-qe-xspec)
