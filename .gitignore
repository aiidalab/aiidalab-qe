*.egg-info
*.pyc
*.tar.gz
*.code-workspace
.*.ipynb
.ipynb*
build/
export/
.do-not-setup-on-localhost

<<<<<<< HEAD
# Sphinx documentation
docs/html
=======
screenshots/
>>>>>>> f64607c6
<|MERGE_RESOLUTION|>--- conflicted
+++ resolved
@@ -8,9 +8,7 @@
 export/
 .do-not-setup-on-localhost
 
-<<<<<<< HEAD
+
 # Sphinx documentation
 docs/html
-=======
-screenshots/
->>>>>>> f64607c6
+screenshots/