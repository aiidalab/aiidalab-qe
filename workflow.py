--- conflicted
+++ resolved
@@ -9,16 +9,11 @@
 from aiida.engine import ProcessState
 from aiida.engine import submit
 from aiida.orm import ProcessNode
-<<<<<<< HEAD
 from aiida.plugins import DataFactory
-=======
-from aiida.orm import StructureData, Float, Str
-from aiida.plugins import WorkflowFactory
 from aiidalab_widgets_base import CodeDropdown
 from aiidalab_widgets_base import ProcessMonitor
 from aiidalab_widgets_base import ProcessNodesTreeWidget
 from aiidalab_widgets_base import WizardAppWidgetStep
->>>>>>> 09e1b63d
 
 from pseudos import PseudoFamilySelector
 from widgets import NodeViewWidget
@@ -29,12 +24,10 @@
 from apps.quantumespresso.qe_workflow import QeAppWorkChain
 from aiida_quantumespresso.common.types import SpinType, ElectronicType, RelaxType
 
+
 StructureData = DataFactory("structure")
 
-WARNING_ICON = "\u26A0"
-
-
-<<<<<<< HEAD
+
 def update_resources(builder, resources):
     for k, v in builder.items():
         if isinstance(v, dict):
@@ -44,10 +37,7 @@
                 update_resources(v, resources)
 
 
-class SubmitQeAppWorkChainStep(ipw.VBox, WizardAppStep):
-=======
 class SubmitQeAppWorkChainStep(ipw.VBox, WizardAppWidgetStep):
->>>>>>> 09e1b63d
     """Step for submission of a bands workchain."""
 
     input_structure = traitlets.Instance(StructureData, allow_none=True)
@@ -324,51 +314,35 @@
             **kwargs,
         )
 
-<<<<<<< HEAD
     def _get_state(self):
 
         # Input structure not specified.
         if self.input_structure is None:
-            return WizardApp.State.INIT
+            return self.State.INIT
 
         # Process is already running.
         if self.process is not None:
-            return WizardApp.State.SUCCESS
+            return self.State.SUCCESS
 
         # Pseudo family is not installed.
         if not self.pseudo_family_selector.installed:
-            return WizardApp.State.READY
+            return self.State.READY
 
         # PW code not selected.
         if self.code_group_pw.selected_code is None:
-            return WizardApp.State.READY
+            return self.State.READY
 
         # PDOS run requested, but codes are not specified.
         if self.run_pdos.value:
             if self.code_group_dos.selected_code is None:
-                return WizardApp.State.READY
+                return self.State.READY
             if self.code_group_projwfc.selected_code is None:
-                return WizardApp.State.READY
-
-        return WizardApp.State.CONFIGURED
+                return self.State.READY
+
+        return self.State.CONFIGURED
 
     def _update_state(self, _=None):
         self.state = self._get_state()
-=======
-    def _update_state(self):
-        if self.process is None:
-            if self.input_structure is None:
-                self.state = self.State.INIT
-            elif (
-                self.code_group.selected_code is None
-                or not self.pseudo_family_selector.installed
-            ):
-                self.state = self.State.READY
-            else:
-                self.state = self.State.CONFIGURED
-        else:
-            self.state = self.State.SUCCESS
->>>>>>> 09e1b63d
 
     @traitlets.observe("state")
     def _observe_state(self, change):
