# syntax=docker/dockerfile:1
ARG FULL_STACK_VER=2025.1026
ARG UV_VER=0.4.7
ARG QE_VER=7.4
ARG QE_DIR=/opt/conda/envs/quantum-espresso-${QE_VER}
ARG HQ_VER=0.19.0

ARG UV_CACHE_DIR=/tmp/uv_cache
ARG QE_APP_SRC=/tmp/quantum-espresso
ARG COMPUTER_LABEL="localhost"

<<<<<<< HEAD
=======
FROM ghcr.io/astral-sh/uv:${UV_VER} AS uv

# STAGE 1
# Install QE into conda environment in /opt/conda
# This step is largely independent from the others and can run in parallel.
# However, it needs to be done before running `python -m aiidalab_qe install-qe`,
# otherwise QE gets installed into ~/.conda folder.
FROM ghcr.io/aiidalab/full-stack:${FULL_STACK_VER} AS qe_conda_env
ARG QE_VER
ARG QE_DIR

USER ${NB_USER}
RUN mamba create -p ${QE_DIR} --yes qe=${QE_VER} bader && \
    mamba clean --all -f -y

# STAGE 2
# Install python dependencies needed to run aiidalab_qe CLI commands
# uv package cache from this stage is reused in the final stage as well.
FROM ghcr.io/aiidalab/full-stack:${FULL_STACK_VER} AS build_deps
ARG QE_DIR
ARG UV_CACHE_DIR
ARG QE_APP_SRC

WORKDIR ${QE_APP_SRC}
COPY --chown=${NB_UID}:${NB_GID} src/ ${QE_APP_SRC}/src
COPY --chown=${NB_UID}:${NB_GID} setup.cfg pyproject.toml LICENSE README.md ${QE_APP_SRC}

# Use uv instead of pip to speed up installation, per docs:
# https://github.com/astral-sh/uv/blob/main/docs/guides/docker.md#using-uv-temporarily
# Use the same constraint file as pip
ENV UV_CONSTRAINT=${PIP_CONSTRAINT}
RUN --mount=from=uv,source=/uv,target=/bin/uv \
    uv pip install --strict --system --cache-dir=${UV_CACHE_DIR} .

# STAGE 3
# - Prepare AiiDA profile and localhost computer
# - Prepare hq computer using hyperqueue as scheduler
# - Install QE codes and pseudopotentials
# - Archive home folder
FROM build_deps AS home_build
ARG UV_CACHE_DIR
ARG QE_DIR
ARG HQ_VER
ARG COMPUTER_LABEL

# Install hq binary
RUN wget -c -O hq.tar.gz https://github.com/It4innovations/hyperqueue/releases/download/v${HQ_VER}/hq-v${HQ_VER}-linux-x64.tar.gz && \
    tar xf hq.tar.gz -C /opt/conda/

ENV PSEUDO_FOLDER=/tmp/pseudo
# Install plugin for post-install
RUN pip install aiida-bader \
     git+https://github.com/mikibonacci/aiidalab-qe-vibroscopy@v1.2.0 \
     git+https://github.com/mikibonacci/aiidalab-qe-muon@v1.0.0

RUN mkdir -p ${PSEUDO_FOLDER} && \
    python -m aiidalab_qe download-pseudos --dest ${PSEUDO_FOLDER}

ENV UV_CONSTRAINT=${PIP_CONSTRAINT}
# Install the aiida-hyperqueue
# XXX: fix me after release aiida-hyperqueue
RUN --mount=from=uv,source=/uv,target=/bin/uv \
    --mount=from=build_deps,source=${UV_CACHE_DIR},target=${UV_CACHE_DIR},rw \
     uv pip install --system --strict --cache-dir=${UV_CACHE_DIR} \
     "aiida-hyperqueue@git+https://github.com/aiidateam/aiida-hyperqueue"

COPY ./before-notebook.d/* /usr/local/bin/before-notebook.d/

# TODO: Remove PGSQL and daemon log files, and other unneeded files
RUN --mount=from=qe_conda_env,source=${QE_DIR},target=${QE_DIR} \
    bash /usr/local/bin/before-notebook.d/20_start-postgresql.sh && \
    bash /usr/local/bin/before-notebook.d/40_prepare-aiida.sh && \
    bash /usr/local/bin/before-notebook.d/42_setup-hq-computer.sh && \
    python -m aiidalab_qe install-qe --computer ${COMPUTER_LABEL} && \
    python -m aiidalab_qe install-pseudos --source ${PSEUDO_FOLDER} && \
    # steup code: pythonjob, bader, wannier90 code
    verdi code create core.code.installed --label python --computer=localhost --default-calc-job-plugin pythonjob.pythonjob --filepath-executable=/opt/conda/bin/python -n && \
    verdi code create core.code.installed --label bader --computer=localhost --default-calc-job-plugin bader.bader --filepath-executable=${QE_DIR}/bin/bader -n && \
    verdi code create core.code.installed --label wannier90 --computer=localhost --default-calc-job-plugin wannier90.wannier90 --filepath-executable=/opt/conda/bin/wannier90.x -n && \
    # run post_install for plugin
    python -m aiida_bader post-install && \
    python -m aiidalab_qe_vibroscopy setup-phonopy && \
    python -m aiidalab_qe_muon setup-python3 && \
    # wannier90 plugin need SSSP 1.1
    aiida-pseudo install sssp -v 1.1 -x PBE && \
    aiida-pseudo install sssp -v 1.1 -x PBEsol && \
    verdi daemon stop && \
    mamba run -n aiida-core-services pg_ctl stop && \
    touch /home/${NB_USER}/.FLAG_HOME_INITIALIZED && \
    # NOTE: The work folder is empty but if included clashes with the work folder in a Renku
    # session whose permissions cannot be changed.
    # For the same permisssion reason, the .conda folder clashes with aiidalab-launch.
    # It is usually safe (and preferable) to let .conda be recreated on the fly each time,
    # because .conda typically just holds local environment information, caches, or references
    # to available environments.
    cd /home/${NB_USER} && tar -cf /opt/conda/home.tar --exclude work --exclude .conda .

# STAGE 3 - Final stage
# - Install python dependencies
# - Copy QE env environment
# - Remove all content of home folder
# - Copy the whole repo content into the container
# - Copy home folder archive
>>>>>>> b9c55cc1
FROM ghcr.io/aiidalab/full-stack:${FULL_STACK_VER}
ARG QE_DIR
ARG QE_APP_SRC
ARG UV_CACHE_DIR
ARG COMPUTER_LABEL
USER ${NB_USER}

<<<<<<< HEAD
=======
WORKDIR /tmp
# Install python dependencies
# Use uv cache from the previous build step
# # Install the aiida-hyperqueue
# # XXX: fix me after release aiida-hyperqueue
ENV UV_CONSTRAINT=${PIP_CONSTRAINT}
RUN --mount=from=uv,source=/uv,target=/bin/uv \
    --mount=from=build_deps,source=${UV_CACHE_DIR},target=${UV_CACHE_DIR},rw \
    --mount=from=build_deps,source=${QE_APP_SRC},target=${QE_APP_SRC},rw \
    uv pip install --strict --system --compile-bytecode --cache-dir=${UV_CACHE_DIR} ${QE_APP_SRC} "aiida-hyperqueue@git+https://github.com/aiidateam/aiida-hyperqueue"

# Install plugin in the final image
RUN pip install aiida-bader \
 git+https://github.com/mikibonacci/aiidalab-qe-vibroscopy@v1.2.0 \
 git+https://github.com/mikibonacci/aiidalab-qe-muon@v1.0.0

# copy hq binary
COPY --from=home_build /opt/conda/hq /usr/local/bin/

COPY --from=qe_conda_env ${QE_DIR} ${QE_DIR}

USER root
# download and compile wannier90
RUN apt-get update && \
    apt-get install -y --no-install-recommends \
        gfortran libblas-dev liblapack-dev git openmpi-bin && \
    git clone --depth=1 https://github.com/wannier-developers/wannier90.git /tmp/wannier90 && \
    cd /tmp/wannier90 && \
    cp config/make.inc.gfort make.inc && \
    make wannier && \
    cp wannier90.x /opt/conda/bin/wannier90.x && \
    # Keep only runtime LAPACK (liblapack3), remove dev tools
    apt-get remove --purge -y \
        gfortran libblas-dev liblapack-dev && \
    apt-get install -y --no-install-recommends liblapack3 && \
    apt-get autoremove -y && \
    apt-get clean && \
    rm -rf /var/lib/apt/lists/* /tmp/wannier90

# We exclude 42_setup-hq-computer.sh file because the computer is already steup, thus it is not needed in the final image.
COPY ./before-notebook.d/00_untar-home.sh ./before-notebook.d/43_start-hq.sh /usr/local/bin/before-notebook.d/

ENV COMPUTER_LABEL=$COMPUTER_LABEL

# Remove content of $HOME
# '-mindepth=1' ensures that we do not remove the home directory itself.
RUN find /home/${NB_USER}/ -mindepth 1 -delete

ENV QE_APP_FOLDER=/opt/conda/quantum-espresso
COPY --chown=${NB_UID}:${NB_GID} . ${QE_APP_FOLDER}
# Remove all untracked files and directories.
RUN git clean -dffx || true

ENV HOME_TAR="/opt/home.tar"
COPY --from=home_build /opt/conda/home.tar "$HOME_TAR"

USER ${NB_USER}
>>>>>>> b9c55cc1
WORKDIR "/home/${NB_USER}"<|MERGE_RESOLUTION|>--- conflicted
+++ resolved
@@ -5,116 +5,6 @@
 ARG QE_DIR=/opt/conda/envs/quantum-espresso-${QE_VER}
 ARG HQ_VER=0.19.0
 
-ARG UV_CACHE_DIR=/tmp/uv_cache
-ARG QE_APP_SRC=/tmp/quantum-espresso
-ARG COMPUTER_LABEL="localhost"
-
-<<<<<<< HEAD
-=======
-FROM ghcr.io/astral-sh/uv:${UV_VER} AS uv
-
-# STAGE 1
-# Install QE into conda environment in /opt/conda
-# This step is largely independent from the others and can run in parallel.
-# However, it needs to be done before running `python -m aiidalab_qe install-qe`,
-# otherwise QE gets installed into ~/.conda folder.
-FROM ghcr.io/aiidalab/full-stack:${FULL_STACK_VER} AS qe_conda_env
-ARG QE_VER
-ARG QE_DIR
-
-USER ${NB_USER}
-RUN mamba create -p ${QE_DIR} --yes qe=${QE_VER} bader && \
-    mamba clean --all -f -y
-
-# STAGE 2
-# Install python dependencies needed to run aiidalab_qe CLI commands
-# uv package cache from this stage is reused in the final stage as well.
-FROM ghcr.io/aiidalab/full-stack:${FULL_STACK_VER} AS build_deps
-ARG QE_DIR
-ARG UV_CACHE_DIR
-ARG QE_APP_SRC
-
-WORKDIR ${QE_APP_SRC}
-COPY --chown=${NB_UID}:${NB_GID} src/ ${QE_APP_SRC}/src
-COPY --chown=${NB_UID}:${NB_GID} setup.cfg pyproject.toml LICENSE README.md ${QE_APP_SRC}
-
-# Use uv instead of pip to speed up installation, per docs:
-# https://github.com/astral-sh/uv/blob/main/docs/guides/docker.md#using-uv-temporarily
-# Use the same constraint file as pip
-ENV UV_CONSTRAINT=${PIP_CONSTRAINT}
-RUN --mount=from=uv,source=/uv,target=/bin/uv \
-    uv pip install --strict --system --cache-dir=${UV_CACHE_DIR} .
-
-# STAGE 3
-# - Prepare AiiDA profile and localhost computer
-# - Prepare hq computer using hyperqueue as scheduler
-# - Install QE codes and pseudopotentials
-# - Archive home folder
-FROM build_deps AS home_build
-ARG UV_CACHE_DIR
-ARG QE_DIR
-ARG HQ_VER
-ARG COMPUTER_LABEL
-
-# Install hq binary
-RUN wget -c -O hq.tar.gz https://github.com/It4innovations/hyperqueue/releases/download/v${HQ_VER}/hq-v${HQ_VER}-linux-x64.tar.gz && \
-    tar xf hq.tar.gz -C /opt/conda/
-
-ENV PSEUDO_FOLDER=/tmp/pseudo
-# Install plugin for post-install
-RUN pip install aiida-bader \
-     git+https://github.com/mikibonacci/aiidalab-qe-vibroscopy@v1.2.0 \
-     git+https://github.com/mikibonacci/aiidalab-qe-muon@v1.0.0
-
-RUN mkdir -p ${PSEUDO_FOLDER} && \
-    python -m aiidalab_qe download-pseudos --dest ${PSEUDO_FOLDER}
-
-ENV UV_CONSTRAINT=${PIP_CONSTRAINT}
-# Install the aiida-hyperqueue
-# XXX: fix me after release aiida-hyperqueue
-RUN --mount=from=uv,source=/uv,target=/bin/uv \
-    --mount=from=build_deps,source=${UV_CACHE_DIR},target=${UV_CACHE_DIR},rw \
-     uv pip install --system --strict --cache-dir=${UV_CACHE_DIR} \
-     "aiida-hyperqueue@git+https://github.com/aiidateam/aiida-hyperqueue"
-
-COPY ./before-notebook.d/* /usr/local/bin/before-notebook.d/
-
-# TODO: Remove PGSQL and daemon log files, and other unneeded files
-RUN --mount=from=qe_conda_env,source=${QE_DIR},target=${QE_DIR} \
-    bash /usr/local/bin/before-notebook.d/20_start-postgresql.sh && \
-    bash /usr/local/bin/before-notebook.d/40_prepare-aiida.sh && \
-    bash /usr/local/bin/before-notebook.d/42_setup-hq-computer.sh && \
-    python -m aiidalab_qe install-qe --computer ${COMPUTER_LABEL} && \
-    python -m aiidalab_qe install-pseudos --source ${PSEUDO_FOLDER} && \
-    # steup code: pythonjob, bader, wannier90 code
-    verdi code create core.code.installed --label python --computer=localhost --default-calc-job-plugin pythonjob.pythonjob --filepath-executable=/opt/conda/bin/python -n && \
-    verdi code create core.code.installed --label bader --computer=localhost --default-calc-job-plugin bader.bader --filepath-executable=${QE_DIR}/bin/bader -n && \
-    verdi code create core.code.installed --label wannier90 --computer=localhost --default-calc-job-plugin wannier90.wannier90 --filepath-executable=/opt/conda/bin/wannier90.x -n && \
-    # run post_install for plugin
-    python -m aiida_bader post-install && \
-    python -m aiidalab_qe_vibroscopy setup-phonopy && \
-    python -m aiidalab_qe_muon setup-python3 && \
-    # wannier90 plugin need SSSP 1.1
-    aiida-pseudo install sssp -v 1.1 -x PBE && \
-    aiida-pseudo install sssp -v 1.1 -x PBEsol && \
-    verdi daemon stop && \
-    mamba run -n aiida-core-services pg_ctl stop && \
-    touch /home/${NB_USER}/.FLAG_HOME_INITIALIZED && \
-    # NOTE: The work folder is empty but if included clashes with the work folder in a Renku
-    # session whose permissions cannot be changed.
-    # For the same permisssion reason, the .conda folder clashes with aiidalab-launch.
-    # It is usually safe (and preferable) to let .conda be recreated on the fly each time,
-    # because .conda typically just holds local environment information, caches, or references
-    # to available environments.
-    cd /home/${NB_USER} && tar -cf /opt/conda/home.tar --exclude work --exclude .conda .
-
-# STAGE 3 - Final stage
-# - Install python dependencies
-# - Copy QE env environment
-# - Remove all content of home folder
-# - Copy the whole repo content into the container
-# - Copy home folder archive
->>>>>>> b9c55cc1
 FROM ghcr.io/aiidalab/full-stack:${FULL_STACK_VER}
 ARG QE_DIR
 ARG QE_APP_SRC
@@ -122,64 +12,4 @@
 ARG COMPUTER_LABEL
 USER ${NB_USER}
 
-<<<<<<< HEAD
-=======
-WORKDIR /tmp
-# Install python dependencies
-# Use uv cache from the previous build step
-# # Install the aiida-hyperqueue
-# # XXX: fix me after release aiida-hyperqueue
-ENV UV_CONSTRAINT=${PIP_CONSTRAINT}
-RUN --mount=from=uv,source=/uv,target=/bin/uv \
-    --mount=from=build_deps,source=${UV_CACHE_DIR},target=${UV_CACHE_DIR},rw \
-    --mount=from=build_deps,source=${QE_APP_SRC},target=${QE_APP_SRC},rw \
-    uv pip install --strict --system --compile-bytecode --cache-dir=${UV_CACHE_DIR} ${QE_APP_SRC} "aiida-hyperqueue@git+https://github.com/aiidateam/aiida-hyperqueue"
-
-# Install plugin in the final image
-RUN pip install aiida-bader \
- git+https://github.com/mikibonacci/aiidalab-qe-vibroscopy@v1.2.0 \
- git+https://github.com/mikibonacci/aiidalab-qe-muon@v1.0.0
-
-# copy hq binary
-COPY --from=home_build /opt/conda/hq /usr/local/bin/
-
-COPY --from=qe_conda_env ${QE_DIR} ${QE_DIR}
-
-USER root
-# download and compile wannier90
-RUN apt-get update && \
-    apt-get install -y --no-install-recommends \
-        gfortran libblas-dev liblapack-dev git openmpi-bin && \
-    git clone --depth=1 https://github.com/wannier-developers/wannier90.git /tmp/wannier90 && \
-    cd /tmp/wannier90 && \
-    cp config/make.inc.gfort make.inc && \
-    make wannier && \
-    cp wannier90.x /opt/conda/bin/wannier90.x && \
-    # Keep only runtime LAPACK (liblapack3), remove dev tools
-    apt-get remove --purge -y \
-        gfortran libblas-dev liblapack-dev && \
-    apt-get install -y --no-install-recommends liblapack3 && \
-    apt-get autoremove -y && \
-    apt-get clean && \
-    rm -rf /var/lib/apt/lists/* /tmp/wannier90
-
-# We exclude 42_setup-hq-computer.sh file because the computer is already steup, thus it is not needed in the final image.
-COPY ./before-notebook.d/00_untar-home.sh ./before-notebook.d/43_start-hq.sh /usr/local/bin/before-notebook.d/
-
-ENV COMPUTER_LABEL=$COMPUTER_LABEL
-
-# Remove content of $HOME
-# '-mindepth=1' ensures that we do not remove the home directory itself.
-RUN find /home/${NB_USER}/ -mindepth 1 -delete
-
-ENV QE_APP_FOLDER=/opt/conda/quantum-espresso
-COPY --chown=${NB_UID}:${NB_GID} . ${QE_APP_FOLDER}
-# Remove all untracked files and directories.
-RUN git clean -dffx || true
-
-ENV HOME_TAR="/opt/home.tar"
-COPY --from=home_build /opt/conda/home.tar "$HOME_TAR"
-
-USER ${NB_USER}
->>>>>>> b9c55cc1
 WORKDIR "/home/${NB_USER}"