--- conflicted
+++ resolved
@@ -1,10 +1,6 @@
 [metadata]
 name = aiidalab_qe
-<<<<<<< HEAD
-version = 23.11.0rc0
-=======
 version = 24.10.0a3
->>>>>>> 2924582b
 description = Package for the AiiDAlab QE app
 long_description = file: README.md
 long_description_content_type = text/markdown
@@ -75,11 +71,7 @@
     quantum
 
 [bumpver]
-<<<<<<< HEAD
-current_version = "v23.11.0rc0"
-=======
 current_version = "v24.10.0a3"
->>>>>>> 2924582b
 version_pattern = "v0Y.0M.PATCH[PYTAGNUM]"
 commit_message = "Bump version {old_version} -> {new_version}"
 commit = True
