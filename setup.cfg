--- conflicted
+++ resolved
@@ -26,13 +26,8 @@
 install_requires =
     aiida-core~=2.2,<3
     Jinja2~=3.0
-<<<<<<< HEAD
-    aiida-quantumespresso~=4.5.0
-    aiidalab-widgets-base~=2.1
-=======
-    aiida-quantumespresso~=4.4.0
+    aiida-quantumespresso~=4.4
     aiidalab-widgets-base[optimade]~=2.2.0a0
->>>>>>> ed72b085
     aiida-pseudo~=1.4
     filelock~=3.8
     importlib-resources~=5.2
