---
version: '3.4'

services:

    aiidalab:
<<<<<<< HEAD
        image: ghcr.io/aiidalab/full-stack:pr-337
=======
        image: ${AIIDALAB_IMAGE:-aiidalab/full-stack}:${TAG:-latest}
>>>>>>> 3310e5c7
        environment:
            RMQHOST: messaging
            TZ: Europe/Zurich
            DOCKER_STACKS_JUPYTER_CMD: notebook
            SETUP_DEFAULT_AIIDA_PROFILE: 'true'
            AIIDALAB_DEFAULT_APPS: ''
            JUPYTER_TOKEN: ${JUPYTER_TOKEN}
        volumes:
            - ..:/home/jovyan/apps/aiidalab-qe
        ports:
            - 8998:8888<|MERGE_RESOLUTION|>--- conflicted
+++ resolved
@@ -4,11 +4,7 @@
 services:
 
     aiidalab:
-<<<<<<< HEAD
-        image: ghcr.io/aiidalab/full-stack:pr-337
-=======
         image: ${AIIDALAB_IMAGE:-aiidalab/full-stack}:${TAG:-latest}
->>>>>>> 3310e5c7
         environment:
             RMQHOST: messaging
             TZ: Europe/Zurich
