--- conflicted
+++ resolved
@@ -91,21 +91,19 @@
             for site in sites:
                 structure.append_atom(position=site[2], symbols=site[0], name=site[1])
 
-<<<<<<< HEAD
+        elif name == "MoS2":
+            cell = [[3.1922, 0, 0], [-1.5961, 2.7646, 0], [0, 0, 13.3783]]
+            structure = orm.StructureData(cell=cell)
+            structure.append_atom(position=(-0.0, 1.84, 10.03), symbols="Mo")
+            structure.append_atom(position=(1.6, 0.92, 8.47), symbols="S")
+            structure.append_atom(position=(1.6, 0.92, 11.6), symbols="S")
+
         elif name == "H2O":
             cell = [[10.0, 0.0, 0.0], [0.0, 10.0, 0.0], [0.0, 0.0, 10.0]]
             structure = orm.StructureData(cell=cell)
             structure.append_atom(position=(0.0, 0.0, 0.0), symbols="H")
             structure.append_atom(position=(0.0, 0.0, 1.0), symbols="O")
             structure.append_atom(position=(0.0, 1.0, 0.0), symbols="H")
-=======
-        elif name == "MoS2":
-            cell = [[3.1922, 0, 0], [-1.5961, 2.7646, 0], [0, 0, 13.3783]]
-            structure = orm.StructureData(cell=cell)
-            structure.append_atom(position=(-0.0, 1.84, 10.03), symbols="Mo")
-            structure.append_atom(position=(1.6, 0.92, 8.47), symbols="S")
-            structure.append_atom(position=(1.6, 0.92, 11.6), symbols="S")
->>>>>>> 2b3963ac
 
         structure.pbc = pbc
 
