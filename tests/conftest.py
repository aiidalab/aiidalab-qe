--- conflicted
+++ resolved
@@ -584,18 +584,12 @@
     """Generate an instance of the WorkChain."""
 
     def _generate_qeapp_workchain(
-<<<<<<< HEAD
         structure=None,
-=======
->>>>>>> d8ca9865
         relax_type="positions_cell",
         run_bands=True,
         run_pdos=True,
         spin_type="none",
-<<<<<<< HEAD
-=======
         initial_magnetic_moments=0.0,
->>>>>>> d8ca9865
     ):
         from copy import deepcopy
 
