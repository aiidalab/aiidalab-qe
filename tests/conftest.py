from __future__ import annotations

import io
import pathlib
import tempfile

import pytest
from aiida import orm

from aiidalab_qe.common.setup_pseudos import SSSP_VERSION

pytest_plugins = ["aiida.manage.tests.pytest_fixtures"]


@pytest.fixture
def fixture_localhost(aiida_localhost):
    """Return a localhost `Computer`."""
    localhost = aiida_localhost
    localhost.set_default_mpiprocs_per_machine(1)
    return localhost


@pytest.fixture
def fixture_code(fixture_localhost):
    """Return an ``InstalledCode`` instance configured to run calculations of given entry point on localhost."""

    def _fixture_code(entry_point_name):
        from aiida.orm import InstalledCode, load_code

        label = f"test.{entry_point_name}"

        try:
            return load_code(label=label)
        except Exception:
            return InstalledCode(
                label=label,
                computer=fixture_localhost,
                filepath_executable="/bin/true",
                default_calc_job_plugin=entry_point_name,
            )

    return _fixture_code


@pytest.fixture
def generate_structure_data():
    """generate a `StructureData` object."""

    def _generate_structure_data(name="silicon", pbc=(True, True, True)):
        if name == "silicon":
            structure = orm.StructureData(
                cell=[
                    [3.84737, 0.0, 0.0],
                    [1.923685, 3.331920, 0.0],
                    [1.923685, 1.110640, 3.141364],
                ]
            )
            structure.append_atom(position=(0.0, 0.0, 0.0), symbols="Si")
            structure.append_atom(position=(1.923685, 1.110640, 0.785341), symbols="Si")
        elif name == "silica":
            structure = orm.StructureData(
                cell=[
                    [4.18, 0.0, 0.0],
                    [0.0, 4.18, 0.0],
                    [0.0, 0.0, 2.66],
                ]
            )
            structure.append_atom(position=(0.0, 0.0, 0.0), symbols="Si")
            structure.append_atom(position=(2.09, 2.09, 1.33), symbols="Si")
            structure.append_atom(position=(3.37, 0.81, 1.33), symbols="O")
            structure.append_atom(position=(1.28, 1.28, 0.0), symbols="O")
            structure.append_atom(position=(2.9, 2.9, 0.0), symbols="O")
            structure.append_atom(position=(0.81, 3.37, 1.33), symbols="O")
        structure.pbc = pbc
        return structure

    return _generate_structure_data


@pytest.fixture
def generate_xy_data():
    """Return an ``XyData`` instance."""

    def _generate_xy_data(xvals=None, yvals=None, xlabel=None, ylabel=None):
        """Return an ``XyData`` node.
        xvals and yvals are lists, and should have the same length.
        """
        from aiida.orm import XyData

        xvals = xvals
        yvals = yvals
        xlabel = xlabel
        ylabel = ylabel
        xunits = "n/a"
        yunits = ["n/a"] * len(ylabel)

        xy_node = XyData()
        xy_node.set_x(xvals, xlabel, xunits)
        xy_node.set_y(yvals, ylabel, yunits)
        xy_node.store()
        return xy_node

    return _generate_xy_data


@pytest.fixture
def generate_bands_data():
    """Return a `BandsData` node."""

    def _generate_bands_data():
        """Return a `BandsData` instance with some basic `kpoints` and `bands` arrays."""
        import numpy as np
        from aiida.plugins import DataFactory

        BandsData = DataFactory("core.array.bands")

        kpoints = np.array([[0.0, 0.0, 0.0]])
        bands = np.array([[-5.64024889]])
        bands_data = BandsData()
        bands_data.set_kpoints(kpoints)
        bands_data.set_bands(bands, units="eV")
        bands_data.store()

        return bands_data

    return _generate_bands_data


@pytest.fixture
def generate_projection_data(generate_bands_data):
    """Return an ``ProjectionData`` instance."""

    def _generate_projection_data():
        """Return an ``ProjectionData`` node."""
        import numpy as np
        from aiida.plugins import DataFactory, OrbitalFactory

        ProjectionData = DataFactory("core.array.projection")
        OrbitalCls = OrbitalFactory("core.realhydrogen")

        state_dict = {
            "kind_name": "C",
            "angular_momentum": 0,
            "magnetic_number": 0,
            "radial_nodes": 1,
            "position": [0.0, 0.0, 0.0],
        }
        orbitals = [OrbitalCls(**state_dict)]
        energy_arrays = np.array([1])
        pdos_arrays = np.array([1])

        projection_data = ProjectionData()
        bands_data = generate_bands_data()
        projection_data.set_reference_bandsdata(bands_data)
        projection_data.set_projectiondata(
            orbitals,
            list_of_energy=energy_arrays,
            list_of_pdos=pdos_arrays,
            bands_check=False,
        )
        projection_data.store()
        return projection_data

    return _generate_projection_data


@pytest.fixture(scope="function")
def sssp(aiida_profile, generate_upf_data):
    """Create an SSSP pseudo potential family from scratch."""
    from aiida.common.constants import elements
    from aiida.plugins import GroupFactory

    aiida_profile.clear_profile()

    SsspFamily = GroupFactory("pseudo.family.sssp")

    cutoffs = {}
    stringency = "standard"

    with tempfile.TemporaryDirectory() as dirpath:
        for values in elements.values():
            element = values["symbol"]

            actinides = (
                "Ac",
                "Th",
                "Pa",
                "U",
                "Np",
                "Pu",
                "Am",
                "Cm",
                "Bk",
                "Cf",
                "Es",
                "Fm",
                "Md",
                "No",
                "Lr",
            )

            if element in actinides:
                continue

            upf = generate_upf_data(element)
            dirpath = pathlib.Path(dirpath)
            filename = dirpath / f"{element}.upf"

            with open(filename, "w+b") as handle:
                with upf.open(mode="rb") as source:
                    handle.write(source.read())
                    handle.flush()

            cutoffs[element] = {
                "cutoff_wfc": 30.0,
                "cutoff_rho": 240.0,
            }

        label = f"SSSP/{SSSP_VERSION}/PBEsol/efficiency"
        family = SsspFamily.create_from_folder(dirpath, label)

    family.set_cutoffs(cutoffs, stringency, unit="Ry")

    return family


@pytest.fixture(scope="function")
def generate_upf_data():
    """Return a `UpfData` instance for the given element a file for which should exist in `tests/fixtures/pseudos`."""

    def _generate_upf_data(element, filename=None):
        """Return `UpfData` node."""
        from aiida_pseudo.data.pseudo import UpfData

        content = f'<UPF version="2.0.1"><PP_HEADER\nelement="{element}"\nz_valence="4.0"\n/></UPF>\n'
        stream = io.BytesIO(content.encode("utf-8"))

        if filename is None:
            filename = f"{element}.upf"

        return UpfData(stream, filename=filename)

    return _generate_upf_data


@pytest.fixture
def pw_code(aiida_local_code_factory):
    """Return a `Code` configured for the pw.x executable."""

    return aiida_local_code_factory(
        label="pw", executable="bash", entry_point="quantumespresso.pw"
    )


@pytest.fixture
def dos_code(aiida_local_code_factory):
    """Return a `Code` configured for the dos.x executable."""
    return aiida_local_code_factory(
        label="dos", executable="bash", entry_point="quantumespresso.dos"
    )


@pytest.fixture
def projwfc_code(aiida_local_code_factory):
    """Return a `Code` configured for the projwfc.x executable."""
    return aiida_local_code_factory(
        label="projwfc",
        executable="bash",
        entry_point="quantumespresso.projwfc",
    )


@pytest.fixture()
def workchain_settings_generator():
    """Return a function that generates a workchain settings dictionary."""
    from aiidalab_qe.app.configuration.workflow import WorkChainSettings

    def _workchain_settings_generator(**kwargs):
        workchain_settings = WorkChainSettings()
        workchain_settings._update_settings(**kwargs)
        return workchain_settings

    return _workchain_settings_generator


@pytest.fixture()
def smearing_settings_generator():
    """Return a function that generates a smearing settings dictionary."""
    from aiidalab_qe.app.configuration.advanced import SmearingSettings

    def _smearing_settings_generator(**kwargs):
        smearing_settings = SmearingSettings()
        smearing_settings.update_settings(**kwargs)
        return smearing_settings

    return _smearing_settings_generator


@pytest.fixture
def app(pw_code, dos_code, projwfc_code):
    from aiidalab_qe.app.main import App

    # Since we use `qe_auto_setup=False`, which will skip the pseudo library installation
    # we need to mock set the installation status to `True` to avoid the blocker message pop up in the
    # submmision step.
    app = App(qe_auto_setup=False)
    app.submit_step.sssp_installation_status.installed = True

    # set up codes
    app.submit_step.pw_code.refresh()
    app.submit_step.codes["dos"].refresh()
    app.submit_step.codes["projwfc"].refresh()

    app.submit_step.pw_code.value = pw_code.uuid
    app.submit_step.codes["dos"].value = dos_code.uuid
    app.submit_step.codes["projwfc"].value = projwfc_code.uuid

    yield app


@pytest.fixture()
@pytest.mark.usefixtures("sssp")
def submit_app_generator(
    app,
    generate_structure_data,
):
    """Return a function that generates a submit step widget."""

    def _submit_app_generator(
        relax_type="positions_cell",
        spin_type="none",
        electronic_type="metal",
        properties=None,
        workchain_protocol="moderate",
        kpoints_distance=0.12,
        smearing="methfessel-paxton",
        degauss=0.015,
        tot_charge=0.0,
        initial_magnetic_moments=0.0,
    ):
        configure_step = app.configure_step
        # Settings
        configure_step.input_structure = generate_structure_data()
        parameters = {
            "workchain": {
                "relax_type": relax_type,
                "spin_type": spin_type,
                "electronic_type": electronic_type,
                "properties": properties or [],
                "protocol": workchain_protocol,
            }
        }
        configure_step.set_configuration_parameters(parameters)
        # Advanced settings
        configure_step.advanced_settings.override.value = True
        configure_step.advanced_settings.total_charge.value = tot_charge
        configure_step.advanced_settings.kpoints_distance.value = kpoints_distance
        configure_step.advanced_settings.magnetization._set_magnetization_values(
            initial_magnetic_moments
        )
        # mimic the behavior of the smearing widget set up
        configure_step.advanced_settings.smearing.smearing.value = smearing
        configure_step.advanced_settings.smearing.degauss.value = degauss
        configure_step.confirm()
        #
        submit_step = app.submit_step
        submit_step.input_structure = generate_structure_data()
        submit_step.pw_code.num_cpus.value = 2

        return app

    return _submit_app_generator


@pytest.fixture
def app_to_submit(app):
    # Step 1: select structure from example
    step1 = app.structure_step
    structure = step1.manager.children[0].children[3]
    structure.children[0].value = structure.children[0].options[1][1]
    step1.confirm()
    # Step 2: configure calculation
    step2 = app.configure_step
    step2.workchain_settings.properties["bands"].run.value = True
    step2.workchain_settings.properties["pdos"].run.value = True
    step2.confirm()
    yield app


@pytest.fixture
def generate_workchain():
    """Generate an instance of a `WorkChain`."""

    def _generate_workchain(process_class, inputs):
        """Generate an instance of a `WorkChain` with the given entry point and inputs.

        :param entry_point: entry point name of the work chain subclass.
        :param inputs: inputs to be passed to process construction.
        :return: a `WorkChain` instance.
        """
        from aiida.engine.utils import instantiate_process
        from aiida.manage.manager import get_manager

        runner = get_manager().get_runner()
        process = instantiate_process(runner, process_class, **inputs)

        return process

    return _generate_workchain


@pytest.fixture
def generate_pdos_workchain(
    fixture_localhost,
    fixture_code,
    generate_xy_data,
    generate_projection_data,
    generate_workchain,
):
    """Generate an instance of a `XpsWorkChain`."""

    def _generate_pdos_workchain(structure, spin_type="none"):
        import numpy as np
        from aiida import engine
        from aiida.orm import Dict, FolderData, RemoteData
        from aiida_quantumespresso.workflows.pdos import PdosWorkChain

        pseudo_family = f"SSSP/{SSSP_VERSION}/PBEsol/efficiency"

        inputs = {
            "pw_code": fixture_code("quantumespresso.pw"),
            "dos_code": fixture_code("quantumespresso.dos"),
            "projwfc_code": fixture_code("quantumespresso.projwfc"),
            "structure": structure,
            "overrides": {
                "scf": {
                    "pseudo_family": pseudo_family,
                },
                "nscf": {
                    "pseudo_family": pseudo_family,
                },
            },
        }
        builder = PdosWorkChain.get_builder_from_protocol(**inputs)
        inputs = builder._inputs()
        wkchain = generate_workchain(PdosWorkChain, inputs)
        wkchain.setup()
        # wkchain.run_pdos()
        remote = RemoteData(remote_path="/tmp/aiida_run")
        remote.computer = fixture_localhost
        remote.store()
        retrieved = FolderData(tree="/tmp/aiida_run")
        retrieved.store()
        output_parameters = Dict(dict={"fermi_energy": 2.0})
        output_parameters.store()
        proj = generate_projection_data()
        proj.store()
        if spin_type == "none":
            xy = generate_xy_data(
                np.array([1, 2, 3]), [np.array([1, 2, 3])], "X", ["dos"]
            )
            xy.store()
            wkchain.out(
                "dos",
                {
                    "output_dos": xy,
                    "output_parameters": output_parameters,
                    "remote_folder": remote,
                    "retrieved": retrieved,
                },
            )
            wkchain.out(
                "projwfc",
                {
                    "Dos": xy,
                    "projections": proj,
                    "output_parameters": output_parameters,
                    "remote_folder": remote,
                    "retrieved": retrieved,
                },
            )
        else:
            xy = generate_xy_data(
                np.array([1, 2, 3]),
                [np.array([1, 2, 3]), np.array([1, 2, 3])],
                "X",
                ["dos_spin_up", "dos_spin_down"],
            )
            xy.store()
            wkchain.out(
                "dos",
                {
                    "output_dos": xy,
                    "output_parameters": output_parameters,
                    "remote_folder": remote,
                    "retrieved": retrieved,
                },
            )
            wkchain.out(
                "projwfc",
                {
                    "Dos": xy,
                    "projections_up": proj,
                    "projections_down": proj,
                    "output_parameters": output_parameters,
                    "remote_folder": remote,
                    "retrieved": retrieved,
                },
            )
        wkchain.out(
            "nscf",
            {
                "output_parameters": output_parameters,
                "remote_folder": remote,
                "retrieved": retrieved,
            },
        )
        wkchain.update_outputs()
        pdos_node = wkchain.node
        pdos_node.set_exit_status(0)
        pdos_node.set_process_state(engine.ProcessState.FINISHED)
        # set
        return wkchain

    return _generate_pdos_workchain


@pytest.fixture
def generate_bands_workchain(
    fixture_code,
    generate_bands_data,
    generate_workchain,
):
    """Generate an instance of a the WorkChain."""

    def _generate_bands_workchain(structure):
        from copy import deepcopy

        from aiida import engine
        from aiida.orm import Dict
        from aiida_quantumespresso.workflows.pw.bands import PwBandsWorkChain

        pseudo_family = f"SSSP/{SSSP_VERSION}/PBEsol/efficiency"

        inputs = {
            "code": fixture_code("quantumespresso.pw"),
            "structure": structure,
            "overrides": {
                "scf": {
                    "pseudo_family": pseudo_family,
                },
                "bands": {
                    "pseudo_family": pseudo_family,
                },
                "relax": {
                    "base": {
                        "pseudo_family": pseudo_family,
                    },
                    "base_final_scf": {
                        "pseudo_family": pseudo_family,
                    },
                },
            },
        }
        builder = PwBandsWorkChain.get_builder_from_protocol(**inputs)
        inputs = builder._inputs()
        inputs["relax"]["base_final_scf"] = deepcopy(inputs["relax"]["base"])
        wkchain = generate_workchain(PwBandsWorkChain, inputs)
        wkchain.setup()
        # run bands and return the process
        output_parameters = Dict(dict={"fermi_energy": 2.0})
        output_parameters.store()
        wkchain.out("scf_parameters", output_parameters)
        wkchain.out("band_parameters", output_parameters)
        #
        band_structure = generate_bands_data()
        band_structure.store()
        wkchain.out("band_structure", band_structure)
        wkchain.update_outputs()
        #
        bands_node = wkchain.node
        bands_node.set_exit_status(0)
        bands_node.set_process_state(engine.ProcessState.FINISHED)
        return wkchain

    return _generate_bands_workchain


@pytest.fixture
def generate_qeapp_workchain(
    app,
    generate_workchain,
    generate_pdos_workchain,
    generate_bands_workchain,
):
    """Generate an instance of the WorkChain."""

    def _generate_qeapp_workchain(
        structure: orm.StructureData | None = None,
        relax_type="positions_cell",
        run_bands=True,
        run_pdos=True,
        spin_type="none",
        initial_magnetic_moments=0.0,
    ):
        from copy import deepcopy

        from aiida.orm.utils.serialize import serialize

        from aiidalab_qe.app.configuration import ConfigureQeAppWorkChainStep
        from aiidalab_qe.app.submission import SubmitQeAppWorkChainStep
        from aiidalab_qe.workflows import QeAppWorkChain

        # Step 1: select structure from example
        s1 = app.structure_step
        if structure is None:
            from_example = s1.manager.children[0].children[3]
            # TODO: (unkpcz) using options to set value in test is cranky, instead, use fixture which will make the test more static and robust.
            from_example.children[0].value = from_example.children[0].options[1][1]
        else:
            structure.store()
            aiida_database = s1.manager.children[0].children[2]
            aiida_database.search()
            aiida_database.results.value = structure
        s1.confirm()
        structure = s1.confirmed_structure
        # step 2 configure
        s2: ConfigureQeAppWorkChainStep = app.configure_step
        s2.workchain_settings.relax_type.value = relax_type
        # In order to parepare a complete inputs, I set all the properties to true
        # this can be overrided later
        s2.workchain_settings.properties["bands"].run.value = run_bands
        s2.workchain_settings.properties["pdos"].run.value = run_pdos
        s2.workchain_settings.workchain_protocol.value = "fast"
        s2.workchain_settings.spin_type.value = spin_type
        s2.advanced_settings.magnetization._set_magnetization_values(
            initial_magnetic_moments
        )
        s2.confirm()
        # step 3 setup code and resources
<<<<<<< HEAD
        s3 = app.submit_step
        s3.pw_code.num_cpus.value = 4
=======
        s3: SubmitQeAppWorkChainStep = app.submit_step
        s3.resources_config.num_cpus.value = 4
>>>>>>> 622a9228
        builder = s3._create_builder()
        inputs = builder._inputs()
        inputs["relax"]["base_final_scf"] = deepcopy(inputs["relax"]["base"])
        if run_bands:
            inputs["properties"].append("bands")
        if run_pdos:
            inputs["properties"].append("pdos")
        wkchain = generate_workchain(QeAppWorkChain, inputs)
        wkchain.setup()
        # mock output
        if relax_type != "none":
            wkchain.out("structure", s1.confirmed_structure)
        if run_pdos:
            from aiida_quantumespresso.workflows.pdos import PdosWorkChain

            pdos = generate_pdos_workchain(structure, spin_type)
            wkchain.out_many(
                wkchain.exposed_outputs(pdos.node, PdosWorkChain, namespace="pdos")
            )
        if run_bands:
            from aiida_quantumespresso.workflows.pw.bands import PwBandsWorkChain

            bands = generate_bands_workchain(structure)
            wkchain.out_many(
                wkchain.exposed_outputs(bands.node, PwBandsWorkChain, namespace="bands")
            )
        wkchain.update_outputs()
        # set ui_parameters
        qeapp_node = wkchain.node
        qeapp_node.base.extras.set("ui_parameters", serialize(s3.ui_parameters))
        return wkchain

    return _generate_qeapp_workchain<|MERGE_RESOLUTION|>--- conflicted
+++ resolved
@@ -638,13 +638,8 @@
         )
         s2.confirm()
         # step 3 setup code and resources
-<<<<<<< HEAD
-        s3 = app.submit_step
+        s3: SubmitQeAppWorkChainStep = app.submit_step
         s3.pw_code.num_cpus.value = 4
-=======
-        s3: SubmitQeAppWorkChainStep = app.submit_step
-        s3.resources_config.num_cpus.value = 4
->>>>>>> 622a9228
         builder = s3._create_builder()
         inputs = builder._inputs()
         inputs["relax"]["base_final_scf"] = deepcopy(inputs["relax"]["base"])
