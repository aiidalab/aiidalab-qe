import io
import pathlib
import tempfile

import pytest
from aiida import plugins

pytest_plugins = ["aiida.manage.tests.pytest_fixtures"]


@pytest.fixture
def fixture_localhost(aiida_localhost):
    """Return a localhost `Computer`."""
    localhost = aiida_localhost
    localhost.set_default_mpiprocs_per_machine(1)
    return localhost


@pytest.fixture
def fixture_code(fixture_localhost):
    """Return an ``InstalledCode`` instance configured to run calculations of given entry point on localhost."""

    def _fixture_code(entry_point_name):
        from aiida.orm import InstalledCode, load_code

        label = f"test.{entry_point_name}"

        try:
            return load_code(label=label)
        except Exception:
            return InstalledCode(
                label=label,
                computer=fixture_localhost,
                filepath_executable="/bin/true",
                default_calc_job_plugin=entry_point_name,
            )

    return _fixture_code


@pytest.fixture
def structure_data_object():
    """Return a `StructureData` object."""
    StructureData = plugins.DataFactory("core.structure")  # noqa: N806
    structure = StructureData(
        cell=[
            [3.84737, 0.0, 0.0],
            [1.923685, 3.331920, 0.0],
            [1.923685, 1.110640, 3.141364],
        ]
    )
    structure.append_atom(position=(0.0, 0.0, 0.0), symbols="Si")
    structure.append_atom(position=(1.923685, 1.110640, 0.785341), symbols="Si")

    return structure


@pytest.fixture
def generate_xy_data():
    """Return an ``XyData`` instance."""

    def _generate_xy_data(xvals=None, yvals=None, xlabel=None, ylabel=None):
        """Return an ``XyData`` node."""
        from aiida.orm import XyData

        xvals = xvals  # [1, 2, 3]
        yvals = yvals  # [10, 20, 30]
        xlabel = xlabel  # "X"
        ylabel = ylabel  # ["dos"]
        xunits = "n/a"
        yunits = ["n/a"] * len(ylabel)

        xy_node = XyData()
        xy_node.set_x(xvals, xlabel, xunits)
        xy_node.set_y(yvals, ylabel, yunits)
        xy_node.store()
        return xy_node

    return _generate_xy_data


@pytest.fixture
def generate_bands_data():
    """Return a `BandsData` node."""

    def _generate_bands_data():
        """Return a `BandsData` instance with some basic `kpoints` and `bands` arrays."""
        import numpy as np
        from aiida.plugins import DataFactory

        kpoints = np.array([[0.0, 0.0, 0.0]])
        bands = np.array([[-5.64024889]])
        BandsData = DataFactory("core.array.bands")
        bands_data = BandsData()
        bands_data.set_kpoints(kpoints)
        bands_data.set_bands(bands, units="eV")
        bands_data.store()

        return bands_data

    return _generate_bands_data


@pytest.fixture
def generate_projection_data(generate_bands_data):
    """Return an ``ProjectionData`` instance."""

    def _generate_projection_data():
        """Return an ``ProjectionData`` node."""
        import numpy as np
        from aiida.orm import ProjectionData
        from aiida.plugins import OrbitalFactory

        OrbitalCls = OrbitalFactory("core.realhydrogen")
        state_dict = {
            "kind_name": "C",
            "angular_momentum": 0,
            "magnetic_number": 0,
            "radial_nodes": 1,
            "position": [0.0, 0.0, 0.0],
        }
        orbitals = [OrbitalCls(**state_dict)]
        # projections = np.array([[1]])
        energy_arrays = np.array([1])
        pdos_arrays = np.array([1])

        projection_data = ProjectionData()
        bands_data = generate_bands_data()
        projection_data.set_reference_bandsdata(bands_data)
        projection_data.set_projectiondata(
            orbitals,
            # list_of_projections=projections,
            list_of_energy=energy_arrays,
            list_of_pdos=pdos_arrays,
            bands_check=False,
        )
        projection_data.store()
        return projection_data

    return _generate_projection_data


@pytest.fixture(scope="session", autouse=True)
def sssp(aiida_profile, generate_upf_data):
    """Create an SSSP pseudo potential family from scratch."""
    from aiida.plugins import GroupFactory
    from aiida_pseudo.data.pseudo import UpfData

    from aiidalab_qe.app.sssp import EXPECTED_PSEUDOS

    aiida_profile.clear_profile()

    SsspFamily = GroupFactory("pseudo.family.sssp")
    PseudoDojoFamily = GroupFactory("pseudo.family.pseudo_dojo")

    cutoffs = {}
    stringency = "standard"

    with tempfile.TemporaryDirectory() as dirpath:
        for element in ["Si"]:
            upf = generate_upf_data(element)
            dirpath = pathlib.Path(dirpath)
            filename = dirpath / f"{element}.upf"

            with open(filename, "w+b") as handle:
                with upf.open(mode="rb") as source:
                    handle.write(source.read())
                    handle.flush()

            cutoffs[element] = {
                "cutoff_wfc": 30.0,
                "cutoff_rho": 240.0,
            }
        for label in EXPECTED_PSEUDOS:
            if label.startswith("SSSP"):
                family = SsspFamily.create_from_folder(dirpath, label)
            else:
                family = PseudoDojoFamily.create_from_folder(
                    dirpath, label, pseudo_type=UpfData
                )
            family.set_cutoffs(cutoffs, stringency, unit="Ry")

    return family


@pytest.fixture(scope="session")
def generate_upf_data():
    """Return a `UpfData` instance for the given element a file for which should exist in `tests/fixtures/pseudos`."""

    def _generate_upf_data(element):
        """Return `UpfData` node."""
        from aiida_pseudo.data.pseudo import UpfData

        content = f'<UPF version="2.0.1"><PP_HEADER\nelement="{element}"\nz_valence="4.0"\n/></UPF>\n'
        stream = io.BytesIO(content.encode("utf-8"))
        return UpfData(stream, filename=f"{element}.upf")

    return _generate_upf_data


@pytest.fixture
def pw_code(aiida_local_code_factory):
    """Return a `Code` configured for the pw.x executable."""
    from aiida.common import exceptions
    from aiida.orm import load_code

    try:
        return load_code(label="pw-7.2")
    except exceptions.NotExistent:
        return aiida_local_code_factory(
            label="pw-7.2", executable="bash", entry_point="quantumespresso.pw"
        )


@pytest.fixture
def pw_code_70(aiida_local_code_factory):
    """Return a `Code` configured for the pw.x executable."""
    return aiida_local_code_factory(
        label="pw-7.0", executable="bash", entry_point="quantumespresso.pw"
    )


@pytest.fixture
def dos_code(aiida_local_code_factory):
    """Return a `Code` configured for the dos.x executable."""
    return aiida_local_code_factory(
        label="dos-7.2", executable="bash", entry_point="quantumespresso.dos"
    )


@pytest.fixture
def projwfc_code(aiida_local_code_factory):
    """Return a `Code` configured for the projwfc.x executable."""
    return aiida_local_code_factory(
        label="projwfc-7.2",
        executable="bash",
        entry_point="quantumespresso.projwfc",
    )


@pytest.fixture
def workchain_settings_generator():
    """Return a function that generates a workchain settings dictionary."""
    from aiidalab_qe.app.configure.workflow import WorkChainSettings

    def _workchain_settings_generator(**kwargs):
        workchain_settings = WorkChainSettings()
        workchain_settings._update_settings(**kwargs)
        return workchain_settings

    return _workchain_settings_generator


<<<<<<< HEAD
# I removed all the fixture for kinpoints, smearing, tot_charge
# because there are not a seperate class anymore. They are just
# a part of AdvancedSettings class.

=======
@pytest.fixture()
def initial_magnetic_moments_generator(structure_data_object):
    """Retturn a function that generatates a initial_magnetic_moments dictionary"""
    from aiidalab_qe.app.steps import MagnetizationSettings

    def _initial_moments_generator(**kwargs):
        initial_magnetic_moments = MagnetizationSettings()
        initial_magnetic_moments.input_structure = structure_data_object
        initial_magnetic_moments.update_kinds_widget()
        initial_magnetic_moments._set_magnetization_values(**kwargs)
        return initial_magnetic_moments

    return _initial_moments_generator


@pytest.fixture()
def tot_charge_generator():
    """Return a function that generates a tot_charge dictionary."""
    from aiidalab_qe.app.steps import TotalCharge
>>>>>>> 1540ebfb

# I try to use the usefixtures decorator but it does not work
# so I pass the pw_code etc to the parameters list
@pytest.fixture
def app(pw_code, dos_code, projwfc_code, sssp):
    from aiidalab_qe.app.app import QEApp

    app = QEApp(qe_auto_setup=False)

    yield app


@pytest.fixture
def app_to_submit(app):
    # Step 1: select structure from example
    step1 = app.steps.steps[0][1]
    structure = step1.manager.children[0].children[3]
    structure.children[0].value = structure.children[0].options[1][1]
    step1.confirm()
    # Step 2: configure calculation
    step2 = app.steps.steps[1][1]
    step2.workchain_settings.properties["bands"].run.value = True
    step2.workchain_settings.properties["pdos"].run.value = True
    step2.confirm()
    yield app


@pytest.fixture
def generate_workchain():
    """Generate an instance of a `WorkChain`."""

    def _generate_workchain(process_class, inputs):
        """Generate an instance of a `WorkChain` with the given entry point and inputs.

        :param entry_point: entry point name of the work chain subclass.
        :param inputs: inputs to be passed to process construction.
        :return: a `WorkChain` instance.
        """
        from aiida.engine.utils import instantiate_process
        from aiida.manage.manager import get_manager

        runner = get_manager().get_runner()
        process = instantiate_process(runner, process_class, **inputs)

        return process

    return _generate_workchain


@pytest.fixture
def generate_pdos_workchain(
    structure_data_object,
<<<<<<< HEAD
    fixture_localhost,
    fixture_code,
    generate_xy_data,
    generate_projection_data,
    generate_workchain,
):
    """Generate an instance of a `XpsWorkChain`."""

    def _generate_pdos_workchain(spin_type="none"):
        import numpy as np
        from aiida import engine
        from aiida.orm import Dict, FolderData, RemoteData
        from aiida_quantumespresso.workflows.pdos import PdosWorkChain

        inputs = {
            "pw_code": fixture_code("quantumespresso.pw"),
            "dos_code": fixture_code("quantumespresso.dos"),
            "projwfc_code": fixture_code("quantumespresso.projwfc"),
            "structure": structure_data_object,
        }
        builder = PdosWorkChain.get_builder_from_protocol(**inputs)
        inputs = builder._inputs()
        wkchain = generate_workchain(PdosWorkChain, inputs)
        wkchain.setup()
        # wkchain.run_pdos()
        remote = RemoteData(remote_path="/tmp/aiida_run")
        remote.computer = fixture_localhost
        remote.store()
        retrieved = FolderData(tree="/tmp/aiida_run")
        retrieved.store()
        output_parameters = Dict(dict={"fermi_energy": 2.0})
        output_parameters.store()
        proj = generate_projection_data()
        proj.store()
        if spin_type == "none":
            xy = generate_xy_data(
                np.array([1, 2, 3]), [np.array([1, 2, 3])], "X", ["dos"]
            )
            xy.store()
            wkchain.out(
                "dos",
                {
                    "output_dos": xy,
                    "output_parameters": output_parameters,
                    "remote_folder": remote,
                    "retrieved": retrieved,
                },
            )
            wkchain.out(
                "projwfc",
                {
                    "Dos": xy,
                    "projections": proj,
                    "output_parameters": output_parameters,
                    "remote_folder": remote,
                    "retrieved": retrieved,
                },
            )
        else:
            xy = generate_xy_data(
                np.array([1, 2, 3]),
                [np.array([1, 2, 3]), np.array([1, 2, 3])],
                "X",
                ["dos_spin_up", "dos_spin_down"],
            )
            xy.store()
            wkchain.out(
                "dos",
                {
                    "output_dos": xy,
                    "output_parameters": output_parameters,
                    "remote_folder": remote,
                    "retrieved": retrieved,
                },
            )
            wkchain.out(
                "projwfc",
                {
                    "Dos": xy,
                    "projections_up": proj,
                    "projections_down": proj,
                    "output_parameters": output_parameters,
                    "remote_folder": remote,
                    "retrieved": retrieved,
                },
            )
        wkchain.out(
            "nscf",
            {
                "output_parameters": output_parameters,
                "remote_folder": remote,
                "retrieved": retrieved,
            },
=======
    workchain_settings_generator,
    smearing_settings_generator,
    kpoints_settings_generator,
    tot_charge_generator,
    initial_magnetic_moments_generator,
):
    """Return a function that generates a submit step widget."""
    from aiidalab_qe.app.pseudos import PseudoFamilySelector
    from aiidalab_qe.app.steps import AdvancedSettings, SubmitQeAppWorkChainStep

    def _submit_step_widget_generator(
        relax_type="positions_cell",
        spin_type="none",
        electronic_type="metal",
        bands_run=True,
        pdo_run=True,
        workchain_protocol="moderate",
        kpoints_distance=0.12,
        smearing="methfessel-paxton",
        degauss=0.015,
        override_protocol_smearing=True,
        tot_charge=0.0,
        initial_magnetic_moments=0.0,
    ):
        submit_step = SubmitQeAppWorkChainStep(qe_auto_setup=False)
        submit_step.input_structure = structure_data_object
        submit_step.pseudo_family_selector = PseudoFamilySelector()

        submit_step.pw_code.value = pw_code.uuid
        submit_step.dos_code.value = dos_code.uuid
        submit_step.projwfc_code.value = projwfc_code.uuid

        # Settings
        submit_step.workchain_settings = workchain_settings_generator(
            relax_type=relax_type,
            spin_type=spin_type,
            electronic_type=electronic_type,
            bands_run=bands_run,
            pdos_run=pdo_run,
            workchain_protocol=workchain_protocol,
>>>>>>> 1540ebfb
        )
        wkchain.update_outputs()
        pdos_node = wkchain.node
        pdos_node.set_exit_status(0)
        pdos_node.set_process_state(engine.ProcessState.FINISHED)
        # set
        return wkchain

    return _generate_pdos_workchain

<<<<<<< HEAD
=======
        submit_step.advanced_settings.magnetization = (
            initial_magnetic_moments_generator(
                initial_magnetic_moments=initial_magnetic_moments
            )
        )

        submit_step.advanced_settings.kpoints = kpoints_settings_generator(
            kpoints_distance=kpoints_distance
        )
        submit_step.advanced_settings.smearing = smearing_settings_generator(
            smearing=smearing,
            degauss=degauss,
            override=override_protocol_smearing,
        )
>>>>>>> 1540ebfb

@pytest.fixture
def generate_bands_workchain(
    structure_data_object,
    fixture_localhost,
    fixture_code,
    generate_xy_data,
    generate_bands_data,
    generate_workchain,
):
    """Generate an instance of a `XpsWorkChain`."""

    def _generate_bands_workchain():
        from copy import deepcopy

        from aiida import engine
        from aiida.orm import Dict
        from aiida_quantumespresso.workflows.pw.bands import PwBandsWorkChain

        inputs = {
            "code": fixture_code("quantumespresso.pw"),
            "structure": structure_data_object,
        }
        builder = PwBandsWorkChain.get_builder_from_protocol(**inputs)
        inputs = builder._inputs()
        inputs["relax"]["base_final_scf"] = deepcopy(inputs["relax"]["base"])
        wkchain = generate_workchain(PwBandsWorkChain, inputs)
        wkchain.setup()
        # run bands and return the process
        output_parameters = Dict(dict={"fermi_energy": 2.0})
        output_parameters.store()
        wkchain.out("scf_parameters", output_parameters)
        wkchain.out("band_parameters", output_parameters)
        #
        band_structure = generate_bands_data()
        band_structure.store()
        wkchain.out("band_structure", band_structure)
        wkchain.update_outputs()
        #
        bands_node = wkchain.node
        bands_node.set_exit_status(0)
        bands_node.set_process_state(engine.ProcessState.FINISHED)
        # set
        return wkchain

    return _generate_bands_workchain


@pytest.fixture
def generate_qeapp_workchain(
    app, generate_workchain, generate_pdos_workchain, generate_bands_workchain
):
    """Generate an instance of a `XpsWorkChain`."""

    def _generate_qeapp_workchain(
        relax_type="positions_cell", run_bands=True, run_pdos=True, spin_type="none"
    ):
        from aiidalab_qe.workflows import QeAppWorkChain

        # Step 1: select structure from example
        s1 = app.steps.steps[0][1]
        structure = s1.manager.children[0].children[3]
        structure.children[0].value = structure.children[0].options[1][1]
        s1.confirm()
        # step 2 configure
        s2 = app.steps.steps[1][1]
        s2.workchain_settings.relax_type.value = relax_type
        # In order to parepare a complete inputs, I set all the properties to true
        # I wil override this later
        s2.workchain_settings.properties["bands"].run.value = True
        s2.workchain_settings.properties["pdos"].run.value = True
        s2.basic_settings.workchain_protocol.value = "fast"
        s2.basic_settings.spin_type.value = spin_type
        s2.confirm()
        # step 3 setup code and resources
        #
        s3 = app.steps.steps[2][1]
        s3.resources_config.num_cpus.value = 4
        builder, ui_parameters = s3._create_builder()
        inputs = builder._inputs()
        # override the workflow
        inputs["properties"]["bands"] = run_bands
        inputs["properties"]["pdos"] = run_pdos
        ui_parameters["workflow"]["properties"]["bands"] = run_bands
        ui_parameters["workflow"]["properties"]["pdos"] = run_pdos
        wkchain = generate_workchain(QeAppWorkChain, inputs)
        wkchain.setup()
        # mock output
        if run_pdos:
            from aiida_quantumespresso.workflows.pdos import PdosWorkChain

            pdos = generate_pdos_workchain(spin_type)
            wkchain.out_many(
                wkchain.exposed_outputs(pdos.node, PdosWorkChain, namespace="pdos")
            )
        if run_bands:
            from aiida_quantumespresso.workflows.pw.bands import PwBandsWorkChain

            bands = generate_bands_workchain()
            wkchain.out_many(
                wkchain.exposed_outputs(bands.node, PwBandsWorkChain, namespace="bands")
            )
        wkchain.update_outputs()
        # set
        qeapp_node = wkchain.node
        qeapp_node.base.extras.set("ui_parameters", ui_parameters)
        return wkchain

    return _generate_qeapp_workchain<|MERGE_RESOLUTION|>--- conflicted
+++ resolved
@@ -251,12 +251,9 @@
     return _workchain_settings_generator
 
 
-<<<<<<< HEAD
 # I removed all the fixture for kinpoints, smearing, tot_charge
 # because there are not a seperate class anymore. They are just
 # a part of AdvancedSettings class.
-
-=======
 @pytest.fixture()
 def initial_magnetic_moments_generator(structure_data_object):
     """Retturn a function that generatates a initial_magnetic_moments dictionary"""
@@ -271,12 +268,6 @@
 
     return _initial_moments_generator
 
-
-@pytest.fixture()
-def tot_charge_generator():
-    """Return a function that generates a tot_charge dictionary."""
-    from aiidalab_qe.app.steps import TotalCharge
->>>>>>> 1540ebfb
 
 # I try to use the usefixtures decorator but it does not work
 # so I pass the pw_code etc to the parameters list
@@ -329,7 +320,6 @@
 @pytest.fixture
 def generate_pdos_workchain(
     structure_data_object,
-<<<<<<< HEAD
     fixture_localhost,
     fixture_code,
     generate_xy_data,
@@ -423,48 +413,6 @@
                 "remote_folder": remote,
                 "retrieved": retrieved,
             },
-=======
-    workchain_settings_generator,
-    smearing_settings_generator,
-    kpoints_settings_generator,
-    tot_charge_generator,
-    initial_magnetic_moments_generator,
-):
-    """Return a function that generates a submit step widget."""
-    from aiidalab_qe.app.pseudos import PseudoFamilySelector
-    from aiidalab_qe.app.steps import AdvancedSettings, SubmitQeAppWorkChainStep
-
-    def _submit_step_widget_generator(
-        relax_type="positions_cell",
-        spin_type="none",
-        electronic_type="metal",
-        bands_run=True,
-        pdo_run=True,
-        workchain_protocol="moderate",
-        kpoints_distance=0.12,
-        smearing="methfessel-paxton",
-        degauss=0.015,
-        override_protocol_smearing=True,
-        tot_charge=0.0,
-        initial_magnetic_moments=0.0,
-    ):
-        submit_step = SubmitQeAppWorkChainStep(qe_auto_setup=False)
-        submit_step.input_structure = structure_data_object
-        submit_step.pseudo_family_selector = PseudoFamilySelector()
-
-        submit_step.pw_code.value = pw_code.uuid
-        submit_step.dos_code.value = dos_code.uuid
-        submit_step.projwfc_code.value = projwfc_code.uuid
-
-        # Settings
-        submit_step.workchain_settings = workchain_settings_generator(
-            relax_type=relax_type,
-            spin_type=spin_type,
-            electronic_type=electronic_type,
-            bands_run=bands_run,
-            pdos_run=pdo_run,
-            workchain_protocol=workchain_protocol,
->>>>>>> 1540ebfb
         )
         wkchain.update_outputs()
         pdos_node = wkchain.node
@@ -475,23 +423,6 @@
 
     return _generate_pdos_workchain
 
-<<<<<<< HEAD
-=======
-        submit_step.advanced_settings.magnetization = (
-            initial_magnetic_moments_generator(
-                initial_magnetic_moments=initial_magnetic_moments
-            )
-        )
-
-        submit_step.advanced_settings.kpoints = kpoints_settings_generator(
-            kpoints_distance=kpoints_distance
-        )
-        submit_step.advanced_settings.smearing = smearing_settings_generator(
-            smearing=smearing,
-            degauss=degauss,
-            override=override_protocol_smearing,
-        )
->>>>>>> 1540ebfb
 
 @pytest.fixture
 def generate_bands_workchain(
