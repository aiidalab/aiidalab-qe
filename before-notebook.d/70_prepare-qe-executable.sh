--- conflicted
+++ resolved
@@ -3,18 +3,8 @@
 # Debugging.
 set -x
 
-<<<<<<< HEAD
 if [[ $(verdi code list -Y localhost -r | wc -l) -eq 0 ]]; then
   echo "Installing QE codes..."
-=======
-# Copy quantum espresso env to user space.
-mkdir -p /home/${NB_USER}/.conda/envs
-if [ ! -d /home/${NB_USER}/.conda/envs/quantum-espresso-${QE_VERSION} ]; then
-  ln -s /opt/conda/envs/quantum-espresso-${QE_VERSION} /home/${NB_USER}/.conda/envs/quantum-espresso-${QE_VERSION}
-
-  # Install qe so the progress bar not shown in the notebook when first time using app.
-  echo "Installing qe."
->>>>>>> a3b40b0d
   python -m aiidalab_qe install-qe
 else
   echo "Quantum ESPRESSO codes are already installed."
