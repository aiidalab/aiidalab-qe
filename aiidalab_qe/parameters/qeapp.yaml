---
# Default builder parameters for the QeAppWorkChain

## Properties
relax_type: positions_cell
run_bands: false
run_pdos: false
<<<<<<< HEAD
run_xspectra: false
=======
run_xps: false
>>>>>>> b3723b1e

## Codes
dos_code: dos-7.0@localhost
projwfc_code: projwfc-7.0@localhost
pw_code: pw-7.0@localhost
xspectra_code: xspectra-7.0@localhost

## Material settings
spin_type: none
electronic_type: metal

## Calculation settings
protocol: moderate
kpoints_distance_override:
pseudo_family: SSSP/1.2/PBEsol/efficiency

## Spectroscopy settings
core_hole_treatment: full
es_pseudo: core_hole
gs_pseudo: gipaw
elements_list: ''
calc_binding_energy: false
correction_energies: ''
structure_type: crystal
supercell_min_parameter: 8.0<|MERGE_RESOLUTION|>--- conflicted
+++ resolved
@@ -5,11 +5,8 @@
 relax_type: positions_cell
 run_bands: false
 run_pdos: false
-<<<<<<< HEAD
 run_xspectra: false
-=======
 run_xps: false
->>>>>>> b3723b1e
 
 ## Codes
 dos_code: dos-7.0@localhost
