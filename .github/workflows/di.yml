---
# Run basic tests for this app on the latest aiidalab-docker image.

name: downstream-integration

on:
    workflow_dispatch:
    schedule:
        - cron: 41 3 * * *
    pull_request:

jobs:

    test-app:

        strategy:
            matrix:
                tag: [latest]
                image: [aiidalab/full-stack]
                browser: [Chrome, Firefox]
            fail-fast: false

        runs-on: ubuntu-latest
        timeout-minutes: 60

        steps:
            - name: Check out app
              uses: actions/checkout@v3

<<<<<<< HEAD
            - name: Login to GitHub Container Registry
              uses: docker/login-action@v2
              with:
                  registry: ghcr.io
                  username: ${{ github.actor }}
                  password: ${{ secrets.GITHUB_TOKEN }}

            - name: Cache Python dependencies
              uses: actions/cache@v1
=======
            - name: Set up Python
              uses: actions/setup-python@v4
>>>>>>> 3310e5c7
              with:
                  python-version: '3.10'
                  cache: pip
                  cache-dependency-path: |
                      **/setup.cfg
                      **/pyproject.toml
                      **/requirements*.txt

            - name: Install dependencies for test
              run: pip install -U -r requirements_test.txt

            - name: Set jupyter token env
              run: echo "JUPYTER_TOKEN=$(openssl rand -hex 32)" >> $GITHUB_ENV

            # The Firefox and its engine geckodrive need do be installed manually to run
            # selenium tests.
            - name: Install Firefox
              uses: browser-actions/setup-firefox@latest
              with:
                  firefox-version: '96.0'
              if: matrix.browser == 'Firefox'

            - name: Install geckodriver
              run: |
                  wget -c https://github.com/mozilla/geckodriver/releases/download/v0.30.0/geckodriver-v0.30.0-linux64.tar.gz
                  tar xf geckodriver-v0.30.0-linux64.tar.gz -C /usr/local/bin
              if: matrix.browser == 'Firefox'

            - name: Run pytest
              run: pytest --driver ${{ matrix.browser }}
              env:
                  TAG: ${{ matrix.tag }}
                  AIIDALAB_IMAGE: ${{ matrix.image }}

            - name: Upload screenshots as artifacts
              if: always()
              uses: actions/upload-artifact@v3
              with:
                  name: Screenshots-${{ matrix.tag }}-${{ matrix.browser }}
                  path: screenshots/
                  if-no-files-found: error<|MERGE_RESOLUTION|>--- conflicted
+++ resolved
@@ -15,8 +15,8 @@
 
         strategy:
             matrix:
-                tag: [latest]
-                image: [aiidalab/full-stack]
+                tag: [pr-337]
+                image: [ghcr.io/aiidalab/full-stack]
                 browser: [Chrome, Firefox]
             fail-fast: false
 
@@ -27,7 +27,6 @@
             - name: Check out app
               uses: actions/checkout@v3
 
-<<<<<<< HEAD
             - name: Login to GitHub Container Registry
               uses: docker/login-action@v2
               with:
@@ -35,12 +34,8 @@
                   username: ${{ github.actor }}
                   password: ${{ secrets.GITHUB_TOKEN }}
 
-            - name: Cache Python dependencies
-              uses: actions/cache@v1
-=======
             - name: Set up Python
               uses: actions/setup-python@v4
->>>>>>> 3310e5c7
               with:
                   python-version: '3.10'
                   cache: pip
